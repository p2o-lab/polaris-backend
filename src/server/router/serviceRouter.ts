/*
 * MIT License
 *
 * Copyright (c) 2018 Markus Graube <markus.graube@tu.dresden.de>,
 * Chair for Process Control Systems, Technische Universität Dresden
 *
 * Permission is hereby granted, free of charge, to any person obtaining a copy
 * of this software and associated documentation files (the "Software"), to deal
 * in the Software without restriction, including without limitation the rights
 * to use, copy, modify, merge, publish, distribute, sublicense, and/or sell
 * copies of the Software, and to permit persons to whom the Software is
 * furnished to do so, subject to the following conditions:
 *
 * The above copyright notice and this permission notice shall be included in all
 * copies or substantial portions of the Software.
 *
 * THE SOFTWARE IS PROVIDED "AS IS", WITHOUT WARRANTY OF ANY KIND, EXPRESS OR
 * IMPLIED, INCLUDING BUT NOT LIMITED TO THE WARRANTIES OF MERCHANTABILITY,
 * FITNESS FOR A PARTICULAR PURPOSE AND NONINFRINGEMENT. IN NO EVENT SHALL THE
 * AUTHORS OR COPYRIGHT HOLDERS BE LIABLE FOR ANY CLAIM, DAMAGES OR OTHER
 * LIABILITY, WHETHER IN AN ACTION OF CONTRACT, TORT OR OTHERWISE, ARISING FROM,
 * OUT OF OR IN CONNECTION WITH THE SOFTWARE OR THE USE OR OTHER DEALINGS IN THE
 * SOFTWARE.
 */


import { moduleRouter } from './moduleRouter';
import { Request, Response, Router } from 'express';
import * as asyncHandler from 'express-async-handler';
import { catServer } from '../../config/logging';
import {manager} from '../../model/Manager';
import {Strategy} from '../../model/core/Interfaces';
import {Parameter} from '../../model/recipe/Parameter';

export const serviceRouter: Router = Router();

/**
 * @api {post} /module/:moduleId/service/:serviceName/parameter    Configure Service
 * @apiName ConfigureService
 * @apiDescription Configure service parameter
 * @apiGroup Service
 * @apiParam {string} moduleId    Module id
 * @apiParam {string} serviceName   Name of service
 * @apiParam {ParameterOptions[]} strategyParameters    Module Service Parameter
 */
moduleRouter.post('/:moduleId/service/:serviceName/parameter', asyncHandler(async (req: Request, res: Response) => {
    const service = manager.getService(req.params.moduleId, req.params.serviceName);
    await service.setServiceParameters(req.body.parameters);
    res.json(await service.getOverview());
}));

/**
 * @api {post} /module/:moduleId/service/:serviceName/strategy    Configure Strategy
 * @apiName ConfigureStrategy
 * @apiDescription Configure strategy and strategy strategyParameters of service
 * @apiGroup Service
 * @apiParam {string} moduleId    Module id
 * @apiParam {string} serviceName   Name of service
 * @apiParam {string} strategy      Name of strategy
 * @apiParam {ParameterOptions[]} strategyParameters    Module Service Parameters
 */
moduleRouter.post('/:moduleId/service/:serviceName/strategy', asyncHandler(async (req: Request, res: Response) => {
    catServer.info(`Set Strategy Parameters ${req.body.strategy}, ${JSON.stringify(req.body.parameters)}`);
    const service = manager.getService(req.params.moduleId, req.params.serviceName);
    await service.setStrategyParameters(req.body.strategy, req.body.parameters);

    res.json(await service.getOverview());
}));

/**
 * @api {post} /module/:moduleId/service/:serviceName/:command    Call service
 * @apiName CallService
 * @apiGroup Service
 * @apiParam {string} moduleId      Module id
 * @apiParam {string} serviceName   Name of service
 * @apiParam {string="start","stop","abort","complete","pause","unhold","reset"} command       Command name
<<<<<<< HEAD
 * @apiParam {string} [strategy]    Strategy name
 * @apiParam {ParameterOptions[]} [strategyParameters]    Parameters for *start* or *restart*
=======
>>>>>>> c1abfd8c
 */
moduleRouter.post('/:moduleId/service/:serviceName/:command', asyncHandler(async (req: Request, res: Response) => {
    catServer.info(`Call service: ${JSON.stringify(req.params)}`);
    const service = manager.getService(req.params.moduleId, req.params.serviceName);
    const result = await service.execute(req.params.command);
    res.json({
        module: module.id,
        service: service.name,
        command: req.params.command,
        status: 'Command succesfully send'
    });
}));

/**
 * @api {get} /module/:moduleId/service/:serviceName/    Get service status
 * @apiName GetService
 * @apiGroup Service
 * @apiParam {string} moduleId      Module id
 * @apiParam {string} serviceName   Name of service
 */
moduleRouter.get('/:moduleId/service/:serviceName', asyncHandler(async (req: Request, res: Response) => {
    const service = manager.getService(req.params.moduleId, req.params.serviceName);
    res.json(await service.getOverview());
}));
<|MERGE_RESOLUTION|>--- conflicted
+++ resolved
@@ -74,11 +74,6 @@
  * @apiParam {string} moduleId      Module id
  * @apiParam {string} serviceName   Name of service
  * @apiParam {string="start","stop","abort","complete","pause","unhold","reset"} command       Command name
-<<<<<<< HEAD
- * @apiParam {string} [strategy]    Strategy name
- * @apiParam {ParameterOptions[]} [strategyParameters]    Parameters for *start* or *restart*
-=======
->>>>>>> c1abfd8c
  */
 moduleRouter.post('/:moduleId/service/:serviceName/:command', asyncHandler(async (req: Request, res: Response) => {
     catServer.info(`Call service: ${JSON.stringify(req.params)}`);
