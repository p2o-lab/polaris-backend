/*
 * MIT License
 *
 * Copyright (c) 2019 Markus Graube <markus.graube@tu.dresden.de>,
 * Chair for Process Control Systems, Technische Universität Dresden
 *
 * Permission is hereby granted, free of charge, to any person obtaining a copy
 * of this software and associated documentation files (the "Software"), to deal
 * in the Software without restriction, including without limitation the rights
 * to use, copy, modify, merge, publish, distribute, sublicense, and/or sell
 * copies of the Software, and to permit persons to whom the Software is
 * furnished to do so, subject to the following conditions:
 *
 * The above copyright notice and this permission notice shall be included in all
 * copies or substantial portions of the Software.
 *
 * THE SOFTWARE IS PROVIDED "AS IS", WITHOUT WARRANTY OF ANY KIND, EXPRESS OR
 * IMPLIED, INCLUDING BUT NOT LIMITED TO THE WARRANTIES OF MERCHANTABILITY,
 * FITNESS FOR A PARTICULAR PURPOSE AND NONINFRINGEMENT. IN NO EVENT SHALL THE
 * AUTHORS OR COPYRIGHT HOLDERS BE LIABLE FOR ANY CLAIM, DAMAGES OR OTHER
 * LIABILITY, WHETHER IN AN ACTION OF CONTRACT, TORT OR OTHERWISE, ARISING FROM,
 * OUT OF OR IN CONNECTION WITH THE SOFTWARE OR THE USE OR OTHER DEALINGS IN THE
 * SOFTWARE.
 */

import {
    ControlEnableInterface,
    ModuleInterface,
    OpcUaNodeOptions,
    OpModeInterface,
    ParameterInterface,
    ServiceCommand,
    ServiceInterface
} from '@p2olab/polaris-interface';
import {EventEmitter} from 'events';
import {DataType, VariantArrayType} from 'node-opcua';
import {
    AttributeIds,
    ClientMonitoredItem,
    ClientSession,
    ClientSubscription,
    coerceNodeId,
    DataValue,
    NodeId,
    OPCUAClient,
    Variant
} from 'node-opcua-client';
import {TimestampsToReturn} from 'node-opcua-service-read';
import {timeout} from 'promise-timeout';
import StrictEventEmitter from 'strict-event-emitter-types';
import * as delay from 'timeout-as-promise';
import {Category} from 'typescript-logging';
import {catModule} from '../../config/logging';
import {VariableLogEntry} from '../../logging/archive';
import {AnaView} from '../dataAssembly/AnaView';
import {DataAssembly, DataAssemblyOptions} from '../dataAssembly/DataAssembly';
import {DataAssemblyFactory} from '../dataAssembly/DataAssemblyFactory';
import {ServiceState} from './enum';
import {Service, ServiceOptions} from './Service';
import {Strategy} from './Strategy';
import {UNIT} from './Unit';

export interface ModuleOptions {
    id: string;
    opcua_server_url: string;
    hmi_url?: string;
    services: ServiceOptions[];
    process_values: DataAssemblyOptions[];
}

/**
 * Events emitted by [[OpcUaNodeOptions]]
 */
export interface OpcUaNodeEvents {
    /**
     * when OpcUaNodeOptions changes its value
     * @event changed
     */
    changed: {value: any, timestamp: Date};
}

/**
 * Events emitted by [[Module]]
 */
interface ModuleEvents {
    /**
     * when module successfully connects to PEA
     * @event connected
     */
    connected: void;
    /**
     * when module is disconnected from PEA
     * @event disconnected
<<<<<<< HEAD
    */
=======
     */
>>>>>>> c3e4c47b
    disconnected: void;
    /**
     * when controlEnableNode of one service changes
     * @event controlEnable
     */
    controlEnable: {service: Service, controlEnable: ControlEnableInterface};
    /**
     * Notify when a service changes its state
     * @event stateChanged
     */
    stateChanged: {
        timestampPfe: Date,
        timestampModule: Date,
        service: Service,
        state: ServiceState};
    /**
     * Notify when a service changes its opMode
     * @event opModeChanged
     */
    opModeChanged: {
        service: Service,
        opMode: OpModeInterface};
    /**
     * Notify when a variable inside a module changes
     * @event variableChanged
     */
    variableChanged: VariableLogEntry;

    /**
     * Notify when
     * @event parameterChanged
     */
    parameterChanged: {
        timestampPfe: Date,
        timestampModule: Date,
        service: string,
        strategy: string;
        parameter: string;
        value: any;
        unit: string;
    };

    /**
<<<<<<< HEAD
     * whenever a commandNode is executed from the PFE
     * @event
=======
     * whenever a command is executed from the PFE
     * @event commandExecuted
>>>>>>> c3e4c47b
     */
    commandExecuted: {
        service: Service,
        timestampPfe: Date,
        strategy: Strategy,
        command: ServiceCommand,
        parameter: ParameterInterface[]
    };

    /**
     * when one service goes to *completed*
     * @event serviceCompleted
     */
    serviceCompleted: Service;
}

type ModuleEmitter = StrictEventEmitter<EventEmitter, ModuleEvents>;

type OpcUaNodeEmitter = StrictEventEmitter<EventEmitter, OpcUaNodeEvents>;

/**
 * Module (PEA) with its services and variables
 *
 * in order to interact with a module, you must first [[connect]] to it
 *
 */
export class Module extends (EventEmitter as new() => ModuleEmitter) {

    public readonly options: ModuleOptions;
    public readonly id: string;
    public readonly endpoint: string;
    public readonly hmiUrl: string;
    public readonly services: Service[];
    public readonly variables: DataAssembly[];
    public readonly logger: Category;

    // module is protected and can't be deleted by the user
    public protected: boolean = false;

    private session: ClientSession;
    private client: OPCUAClient;
    private subscription: ClientSubscription;
    private monitoredItems: Map<NodeId, { monitoredItem: ClientMonitoredItem, emitter: OpcUaNodeEmitter }>;
    private namespaceArray: string[];

    constructor(options: ModuleOptions, protectedModule: boolean = false) {
        super();
        this.options = options;
        this.id = options.id;
        this.endpoint = options.opcua_server_url;
        this.protected = protectedModule;

        if (options.services) {
            this.services = options.services.map((serviceOption) => new Service(serviceOption, this));
        }
        if (options.process_values) {
            this.variables = options.process_values
                .map((variableOptions) => DataAssemblyFactory.create(variableOptions, this));
        }
        this.hmiUrl = options.hmi_url;

        this.monitoredItems = new Map<NodeId, { monitoredItem: ClientMonitoredItem, emitter: EventEmitter }>();

        this.logger = catModule;

        this.client = new OPCUAClient({
            endpoint_must_exist: false,
            connectionStrategy: {
                maxRetry: 3
            }
        })
            .on('close', async () => {
                this.logger.info(`[${this.id}] Connection closed by OPC UA server`);
                this.session = null;
                this.emit('disconnected');
            })
            .on('connection_lost', async () => {
                this.logger.info(`[${this.id}] Connection lost to OPC UA server`);
                await this.subscription.terminate();
                await this.session.close();
                this.session = null;
                await this.client.disconnect();
                this.emit('disconnected');
            })
            .on('timed_out_request', () => this.logger.warn(`[${this.id}] timed out request - retrying connection`));
    }

    /**
     * Opens connection to server and establish session
     *
     * Subscribe to all important variables
     * @returns {Promise<void>}
     */
    public async connect(): Promise<void> {
        if (this.session) {
            this.logger.debug(`[${this.id}] Already connected`);
            return Promise.resolve();
        } else {
            this.logger.info(`[${this.id}] connect module via ${this.endpoint}`);

            await timeout(this.client.connect(this.endpoint), 2000);
            this.logger.info(`[${this.id}] module connected via ${this.endpoint}`);

            const session = await this.client.createSession();
            this.logger.debug(`[${this.id}] session established`);

            const subscription = new ClientSubscription(session, {
                requestedPublishingInterval: 100,
                requestedLifetimeCount: 1000,
                requestedMaxKeepAliveCount: 12,
                maxNotificationsPerPublish: 10,
                publishingEnabled: true,
                priority: 10
            });

            subscription
                .on('started', () => {
                    this.logger.info(`[${this.id}] subscription started - ` +
                        `subscriptionId=${subscription.subscriptionId}`);
                })
                .on('terminated', () => {
                    this.logger.debug(`[${this.id}] subscription terminated`);
                });

            // read namespace array
            const result: DataValue = await session.readVariableValue('ns=0;i=2255');
            this.namespaceArray = result.value.value;
            this.logger.debug(`[${this.id}] Got namespace array: ${JSON.stringify(this.namespaceArray)}`);

            // store everything
            this.session = session;
            this.subscription = subscription;

            if (this.endpoint === 'opc.tcp://10.6.51.22:4840') {
                await this.fixReactor();
            }

            // set all services to correct operation mode
            await Promise.all(this.services.map((service) => service.setOperationMode()));
            // subscribe to all services
            await this.subscribeToAllServices();

            try {
                this.subscribeToAllVariables();
            } catch (err) {
                this.logger.warn('Could not connect to all variables:' + err);
            }
            this.emit('connected');
            return Promise.resolve();
        }
    }

    public async getServiceStates(): Promise<ServiceInterface[]> {
        this.logger.trace(`[${this.id}] check service states`);
        const tasks = this.services.map((service) => service.getOverview());
        return Promise.all(tasks);
    }

    /**
     * Close session and disconnect from server of module
     *
     */
<<<<<<< HEAD
    disconnect(): Promise<any> {
        this.services.forEach(service => service.eventEmitter.removeAllListeners());
=======
    public disconnect(): Promise<any> {
        this.services.forEach((s) => s.removeAllListeners());
>>>>>>> c3e4c47b
        return new Promise(async (resolve, reject) => {
            if (this.session) {
                this.logger.info(`[${this.id}] Disconnect module`);
                try {
                    await this.subscription.terminate();
                    await timeout(this.session.close(), 1000);
                    this.session = undefined;
                    await timeout(this.client.disconnect(), 1000);
                    this.client = undefined;
                    this.logger.info(`[${this.id}] Module disconnected`);
                    this.emit('disconnected');
                    resolve(`Module ${this.id} disconnected`);
                } catch (err) {
                    reject(err);
                }
            } else {
                resolve(`Module ${this.id} already disconnected`);
            }
        });
    }

    /**
     * Listen to OPC UA node and return event listener which is triggered by any value change
     * @param {OpcUaNodeOptions} node
     * @param {number} samplingInterval     OPC UA sampling interval for this subscription in milliseconds
     * @returns {"events".internal.EventEmitter} "changed" event
     */
    public listenToOpcUaNode(node: OpcUaNodeOptions, samplingInterval = 100): OpcUaNodeEmitter {
        const nodeId = this.resolveNodeId(node);
        if (!this.monitoredItems.has(nodeId)) {
            const monitoredItem: ClientMonitoredItem = this.subscription.monitor({
                nodeId,
                attributeId: AttributeIds.Value
            },
                {
                    samplingInterval,
                    discardOldest: true,
                    queueSize: 10
                }, TimestampsToReturn.Both);

            const emitter: OpcUaNodeEmitter = new EventEmitter();
            monitoredItem.on('changed', (dataValue) => {
                this.logger.debug(`[${this.id}] Variable Changed (${nodeId}) = ${dataValue.value.value.toString()}`);
                node.value = dataValue.value.value;
                node.timestamp = dataValue.serverTimestamp;
                emitter.emit('changed', {value: dataValue.value.value, timestamp: dataValue.serverTimestamp});
            });
            this.monitoredItems.set(nodeId, { monitoredItem, emitter });
        }
        return this.monitoredItems.get(nodeId).emitter;
    }

    public listenToVariable(dataStructureName: string, variableName: string): OpcUaNodeEmitter {
        const dataStructure: DataAssembly = this.variables.find((variable) => variable.name === dataStructureName);
        if (!dataStructure) {
            throw new Error(`ProcessValue ${dataStructureName} is not specified for module ${this.id}`);
        } else {
            const variable: OpcUaNodeOptions = dataStructure.communication[variableName];
            return this.listenToOpcUaNode(variable);
        }
    }

<<<<<<< HEAD
    private subscribeToAllVariables() {
        this.variables.forEach((variable: DataAssembly) => {
                variable.subscribe(1000).on('V', (data) => {
                    let unit;
                    if (DataAssemblyFactory.isAnaView(variable)){
                        const unitObject = Unit.find(item => item.value === parseInt(variable.VUnit.value));
                        unit = unitObject ? unitObject.unit : undefined;
                    }
                    this.logger.debug(`[${this.id}] variable changed: ${variable.name} = ${data.value} ${unit?unit:''}`);
                    const entry: VariableLogEntry = {
                        timestampPfe: new Date(),
                        timestampModule: data.timestamp,
                        module: this.id,
                        variable: variable.name,
                        value: data.value,
                        unit: unit
                    };
                    this.emit('variableChanged', entry);
                });
        });
    }

    private subscribeToAllServices() {
        return Promise.all(this.services.map(async (service) => {
            return (await service.subscribeToService())
                .on('commandExecuted', (data) => {
                    this.emit('commandExecuted', {
                        service: service,
                        timestampPfe: data.timestamp,
                        strategy: data.strategy,
                        command: data.command,
                        parameter: data.parameter
                    });
                })
                .on('controlEnable', (controlEnable) => {
                    this.emit('controlEnable', {service, controlEnable} );
                })
                .on('state', ({state, timestamp}) => {
                    this.logger.debug(`[${this.id}] state changed: ${service.name} = ${ServiceState[state]}`);
                    const entry = {
                        timestampPfe: new Date(),
                        timestampModule: timestamp,
                        service: service,
                        state: state
                    };
                    this.emit('stateChanged', entry);
                    if (state === ServiceState.COMPLETED) {
                        this.emit('serviceCompleted', service);
                    }
                })
                .on('opMode', (opMode) => {
                    this.logger.debug(`[${this.id}] opMode changed: ${service.name} = ${JSON.stringify(opMode)}`);
                    const entry = {
                        service: service,
                        opMode: opMode
                    };
                    this.emit('opModeChanged', entry);
                })
                .on('variableChanged', (data) => {
                    this.logger.info(`[${this.id}] service variable changed: ${data.strategy.name}.${data.parameter.name} = ${data.value}`);
                    const variable: DataAssembly = data.parameter;
                    let unit;
                    if (DataAssemblyFactory.isAnaView(variable)) {
                        unit =  Unit.find(item => item.value === variable.VUnit.value).unit;
                    }
                    const entry = {
                        timestampPfe: new Date(),
                        timestampModule: new Date(),
                        module: this.id,
                        variable: `${service.name}.${data.strategy.name}.${data.parameter.name}`,
                        value: data.value,
                        unit: unit
                    };
                    this.emit('variableChanged', entry);
                });
        }));
    }

=======
>>>>>>> c3e4c47b
    public async readVariableNode(node: OpcUaNodeOptions) {
        if (!this.isConnected()) {
            throw new Error(`Module ${this.id} not connected while trying to read variable ${JSON.stringify(node)}`);
        }
        const nodeId = this.resolveNodeId(node);
        const result = await this.session.readVariableValue(nodeId);
        this.logger.debug(`[${this.id}] Read Variable: ${JSON.stringify(node)} -> ${nodeId} = ${result}`);
        if (result.statusCode.value !== 0) {
            throw new Error(`Could not read ${nodeId.toString()}: ${result.statusCode.description}`);
        }
        return result;
    }

    /** writes value to opc ua node
     *
     * @param {OpcUaNodeOptions} node
     * @param {} value
     * @returns {Promise<any>}
     */
    public async writeNode(node: OpcUaNodeOptions, value: Variant) {
        if (!this.session) {
            throw new Error(`Can not write node since OPC UA connection to module ${this.id} is not established`);
        } else {
            const result = await this.session.writeSingleNode(this.resolveNodeId(node), value);
            this.logger.debug(`[${this.id}] Write result for ${node.node_id}=${value.value} -> ${result.name}`);
            return result;
        }
    }

    /**
     * Get JSON serialisation of module
     *
     * @returns {Promise<ModuleInterface>}
     */
    public async json(): Promise<ModuleInterface> {
        return {
            id: this.id,
            endpoint: this.endpoint,
            hmiUrl: this.hmiUrl,
            connected: this.isConnected(),
            services: this.isConnected() ? await this.getServiceStates() : undefined,
            protected: this.protected
        };
    }

    /**
     * is module connected to physical PEA
     * @returns {boolean}
     */
    public isConnected(): boolean {
        return !!this.session;
    }

    /**
     * Abort all services in module
     */
    public abort(): Promise<void[]> {
        this.logger.info(`[${this.id}] Abort all services`);
        const tasks = this.services.map((service) => service.execute(ServiceCommand.abort));
        return Promise.all(tasks);
    }

    /**
     * Pause all services in module which are currently paused
     */
    public pause(): Promise<void[]> {
        this.logger.info(`[${this.id}] Pause all running services`);
        const tasks = this.services.map(async (service) => {
            if (await service.getServiceState() === ServiceState.EXECUTE) {
                return service.execute(ServiceCommand.pause);
            }
        });
        return Promise.all(tasks);
    }

    /**
     * Resume all services in module which are currently paused
     */
    public resume(): Promise<void[]> {
        this.logger.info(`[${this.id}] Resume all paused services`);
        const tasks = this.services.map(async (service) => {
            if (await service.getServiceState() === ServiceState.PAUSED) {
                return service.execute(ServiceCommand.resume);
            }
        });
        return Promise.all(tasks);
    }

    /**
     * Stop all services in module
     */
    public stop(): Promise<void[]> {
        this.logger.info(`[${this.id}] Stop all non-idle services`);
<<<<<<< HEAD
        const tasks = this.services.map(service => {
            if (service.statusNode.value != ServiceState.IDLE) {
=======
        const tasks = this.services.map((service) => {
            if (service.status.value !== ServiceState.IDLE) {
>>>>>>> c3e4c47b
                return service.execute(ServiceCommand.stop);
            }
        });
        return Promise.all(tasks);
    }

    /**
     * Reset all services in module
     */
    public reset(): Promise<void[]> {
        this.logger.info(`[${this.id}] Reset all services`);
        const tasks = this.services.map((service) => service.execute(ServiceCommand.reset));
        return Promise.all(tasks);
    }

    private subscribeToAllVariables() {
        this.variables.forEach((variable: DataAssembly) => {
            catModule.info(`[${this.id}] subscribe to process variable ${variable.name}`);
            variable.subscribe(1000).on('V', (data) => {
                let unit;
                if (variable instanceof AnaView) {
                    const unitObject = UNIT.find((item) => item.value === parseInt(variable.VUnit.value, 10));
                    unit = unitObject ? unitObject.unit : undefined;
                }
                this.logger.debug(`[${this.id}] variable changed: ${variable.name} = ` +
                    `${data.value} ${unit ? unit : ''}`);
                const entry: VariableLogEntry = {
                    timestampPfe: new Date(),
                    timestampModule: data.timestamp,
                    module: this.id,
                    variable: variable.name,
                    value: data.value,
                    unit
                };
                this.emit('variableChanged', entry);
            });
        });
    }

    private subscribeToAllServices() {
        return Promise.all(this.services.map(async (service) => {
            return (await service.subscribeToService())
                .on('commandExecuted', (data) => {
                    this.emit('commandExecuted', {
                        service,
                        timestampPfe: data.timestampPfe,
                        strategy: data.strategy,
                        command: data.command,
                        parameter: data.parameter
                    });
                })
                .on('controlEnable', (controlEnable: ControlEnableInterface) => {
                    this.emit('controlEnable', {service, controlEnable} );
                })
                .on('state', ({state, timestamp}) => {
                    this.logger.debug(`[${this.id}] state changed: ${service.name} = ${ServiceState[state]}`);
                    const entry = {
                        timestampPfe: new Date(),
                        timestampModule: timestamp,
                        service,
                        state
                    };
                    this.emit('stateChanged', entry);
                    if (state === ServiceState.COMPLETED) {
                        this.emit('serviceCompleted', service);
                    }
                })
                .on('opMode', (opMode: OpModeInterface) => {
                    this.logger.debug(`[${this.id}] opMode changed: ${service.name} = ${JSON.stringify(opMode)}`);
                    const entry = {
                        service,
                        opMode
                    };
                    this.emit('opModeChanged', entry);
                })
                .on('variableChanged', (data) => {
                    this.logger.debug(`[${this.id}] service variable changed: ` +
                        `${data.strategy.name}.${data.parameter.name} = ${data.value}`);
                    const variable: DataAssembly = data.parameter;
                    let unit;
                    if (variable instanceof AnaView) {
                        unit = UNIT.find((item) => item.value === variable.VUnit.value).unit;
                    }
                    const entry = {
                        timestampPfe: new Date(),
                        timestampModule: new Date(),
                        module: this.id,
                        variable: `${service.name}.${data.strategy.name}.${data.parameter.name}`,
                        value: data.value,
                        unit
                    };
                    this.emit('variableChanged', entry);
                }).on('parameterChanged', (data) => {
                    this.logger.debug(`[${this.id}] parameter changed: ` +
                        `${data.strategy.name}.${data.parameter.name} = ${data.value}`);
                    const variable: DataAssembly = data.parameter;
                    let unit;
                    if (variable instanceof AnaView) {
                        unit = UNIT.find((item) => item.value === variable.VUnit.value).unit;
                    }
                    const entry = {
                        timestampPfe: new Date(),
                        timestampModule: new Date(),
                        module: this.id,
                        service: service.name,
                        strategy: data.strategy.id,
                        parameter: data.parameter.name,
                        value: data.value,
                        unit
                    };
                    this.emit('parameterChanged', entry);
                });
        }));
    }

    /**
     * Resolves nodeId of variable from module JSON using the namespace array
     * @param {OpcUaNodeOptions} variable
     * @returns {any}
     */
    private resolveNodeId(variable: OpcUaNodeOptions) {
        if (!variable) {
            throw new Error('No variable specified to resolve nodeid');
        } else if (!this.namespaceArray) {
            throw new Error(`No namespace array read for module ${this.id}`);
        } else if (!variable.namespace_index) {
            throw new Error(`namespace index is null in module ${this.id}`);
        } else {
            this.logger.debug(`[${this.id}] resolveNodeId ${JSON.stringify(variable)}`);
            const nodeIdString = `ns=${this.namespaceArray.indexOf(variable.namespace_index)};s=${variable.node_id}`;
            this.logger.debug(`[${this.id}] resolveNodeId ${JSON.stringify(variable)} -> ${nodeIdString}`);
            return coerceNodeId(nodeIdString);
        }
    }

    /** Fix reactor of ACHEMA demonstrator.
     * Set all opModes from devices to automatic and set senseful default values
     */
    private async fixReactor() {
        const nodeIdsReactor = [
            'ns=3;s="AEM01"."MTP_AnaDrv"."OpMode"',
            'ns=3;s="MFH01"."MTP_BinVlv"."OpMode"',
            'ns=3;s="MFH02"."MTP_BinVlv"."OpMode"',
            'ns=3;s="MFH03"."MTP_BinVlv"."OpMode"'];

        const valuesReactor = [
            ['ns=3;s="Fill_Level_Max"."MTP"."VExt"', 1.5],
            ['ns=3;s="Stir_Level_Min"."MTP"."VExt"', 0.5],
            ['ns=3;s="Stir_Period"."MTP"."VExt"', 0.5],
            ['ns=3;s="Stir_Period"."MTP"."VOp"', 0.5],
            ['ns=3;s="Empty_Level_Tank_Deadband"."MTP"."VExt"', 0.5],
            ['ns=3;s="Empty_Level_Tank_Deadband"."MTP"."VExt"', 0.5],
            ['ns=3;s="Empty_Level_Tank"."MTP"."VExt"', 0.5],
            ['ns=3;s="Empty_Level_Tank"."MTP"."VOp"', 0.5],
            ['ns=3;s="Empty_Vol_Flow"."MTP"."VOp"', 2.5],
            ['ns=3;s="Empty_Vol_Flow"."MTP"."VExt"', 2.5],
        ];

        this.logger.info(`[${this.id}] Fixing nodes in reactor PEA server`);

        // first set to manual
        await Promise.all(nodeIdsReactor.map((nodeId) => {
            return this.session.writeSingleNode(
                nodeId,
                {
                    dataType: DataType.UInt32,
                    value: 16,
                    arrayType: VariantArrayType.Scalar,
                    dimensions: null
                }
            );
        }));
        await delay(200);

        // then to automatic
        await Promise.all(nodeIdsReactor.map((nodeId) => {
            return this.session.writeSingleNode(
                nodeId,
                {
                    dataType: DataType.UInt32,
                    value: 64,
                    arrayType: VariantArrayType.Scalar,
                }
            );
        }));

        // give all Parameters nice default values
        await Promise.all(valuesReactor.map(async (item) => {
            return this.session.writeSingleNode(
                item[0],
                {
                    dataType: DataType.Float,
                    value: item[1],
                    arrayType: VariantArrayType.Scalar,
                }
            );
        }));

        this.logger.info(`[${this.id}] Nodes in reactor PEA server fixed`);
    }

}<|MERGE_RESOLUTION|>--- conflicted
+++ resolved
@@ -91,11 +91,7 @@
     /**
      * when module is disconnected from PEA
      * @event disconnected
-<<<<<<< HEAD
     */
-=======
-     */
->>>>>>> c3e4c47b
     disconnected: void;
     /**
      * when controlEnableNode of one service changes
@@ -139,13 +135,8 @@
     };
 
     /**
-<<<<<<< HEAD
-     * whenever a commandNode is executed from the PFE
-     * @event
-=======
      * whenever a command is executed from the PFE
      * @event commandExecuted
->>>>>>> c3e4c47b
      */
     commandExecuted: {
         service: Service,
@@ -308,13 +299,8 @@
      * Close session and disconnect from server of module
      *
      */
-<<<<<<< HEAD
-    disconnect(): Promise<any> {
-        this.services.forEach(service => service.eventEmitter.removeAllListeners());
-=======
     public disconnect(): Promise<any> {
         this.services.forEach((s) => s.removeAllListeners());
->>>>>>> c3e4c47b
         return new Promise(async (resolve, reject) => {
             if (this.session) {
                 this.logger.info(`[${this.id}] Disconnect module`);
@@ -377,87 +363,6 @@
         }
     }
 
-<<<<<<< HEAD
-    private subscribeToAllVariables() {
-        this.variables.forEach((variable: DataAssembly) => {
-                variable.subscribe(1000).on('V', (data) => {
-                    let unit;
-                    if (DataAssemblyFactory.isAnaView(variable)){
-                        const unitObject = Unit.find(item => item.value === parseInt(variable.VUnit.value));
-                        unit = unitObject ? unitObject.unit : undefined;
-                    }
-                    this.logger.debug(`[${this.id}] variable changed: ${variable.name} = ${data.value} ${unit?unit:''}`);
-                    const entry: VariableLogEntry = {
-                        timestampPfe: new Date(),
-                        timestampModule: data.timestamp,
-                        module: this.id,
-                        variable: variable.name,
-                        value: data.value,
-                        unit: unit
-                    };
-                    this.emit('variableChanged', entry);
-                });
-        });
-    }
-
-    private subscribeToAllServices() {
-        return Promise.all(this.services.map(async (service) => {
-            return (await service.subscribeToService())
-                .on('commandExecuted', (data) => {
-                    this.emit('commandExecuted', {
-                        service: service,
-                        timestampPfe: data.timestamp,
-                        strategy: data.strategy,
-                        command: data.command,
-                        parameter: data.parameter
-                    });
-                })
-                .on('controlEnable', (controlEnable) => {
-                    this.emit('controlEnable', {service, controlEnable} );
-                })
-                .on('state', ({state, timestamp}) => {
-                    this.logger.debug(`[${this.id}] state changed: ${service.name} = ${ServiceState[state]}`);
-                    const entry = {
-                        timestampPfe: new Date(),
-                        timestampModule: timestamp,
-                        service: service,
-                        state: state
-                    };
-                    this.emit('stateChanged', entry);
-                    if (state === ServiceState.COMPLETED) {
-                        this.emit('serviceCompleted', service);
-                    }
-                })
-                .on('opMode', (opMode) => {
-                    this.logger.debug(`[${this.id}] opMode changed: ${service.name} = ${JSON.stringify(opMode)}`);
-                    const entry = {
-                        service: service,
-                        opMode: opMode
-                    };
-                    this.emit('opModeChanged', entry);
-                })
-                .on('variableChanged', (data) => {
-                    this.logger.info(`[${this.id}] service variable changed: ${data.strategy.name}.${data.parameter.name} = ${data.value}`);
-                    const variable: DataAssembly = data.parameter;
-                    let unit;
-                    if (DataAssemblyFactory.isAnaView(variable)) {
-                        unit =  Unit.find(item => item.value === variable.VUnit.value).unit;
-                    }
-                    const entry = {
-                        timestampPfe: new Date(),
-                        timestampModule: new Date(),
-                        module: this.id,
-                        variable: `${service.name}.${data.strategy.name}.${data.parameter.name}`,
-                        value: data.value,
-                        unit: unit
-                    };
-                    this.emit('variableChanged', entry);
-                });
-        }));
-    }
-
-=======
->>>>>>> c3e4c47b
     public async readVariableNode(node: OpcUaNodeOptions) {
         if (!this.isConnected()) {
             throw new Error(`Module ${this.id} not connected while trying to read variable ${JSON.stringify(node)}`);
@@ -551,13 +456,8 @@
      */
     public stop(): Promise<void[]> {
         this.logger.info(`[${this.id}] Stop all non-idle services`);
-<<<<<<< HEAD
-        const tasks = this.services.map(service => {
-            if (service.statusNode.value != ServiceState.IDLE) {
-=======
         const tasks = this.services.map((service) => {
             if (service.status.value !== ServiceState.IDLE) {
->>>>>>> c3e4c47b
                 return service.execute(ServiceCommand.stop);
             }
         });
@@ -602,8 +502,8 @@
             return (await service.subscribeToService())
                 .on('commandExecuted', (data) => {
                     this.emit('commandExecuted', {
-                        service,
-                        timestampPfe: data.timestampPfe,
+                        service: service,
+                        timestampPfe: data.timestamp,
                         strategy: data.strategy,
                         command: data.command,
                         parameter: data.parameter
@@ -693,6 +593,63 @@
         }
     }
 
+    /**
+     * Abort all services in module
+     */
+    abort(): Promise<void[]> {
+        this.logger.info(`[${this.id}] Abort all services`);
+        const tasks = this.services.map(service => service.execute(ServiceCommand.abort));
+        return Promise.all(tasks);
+    }
+
+    /**
+     * Pause all services in module which are currently paused
+     */
+    pause(): Promise<void[]> {
+        this.logger.info(`[${this.id}] Pause all running services`);
+        const tasks = this.services.map(async (service) => {
+            if (await service.getServiceState() == ServiceState.EXECUTE) {
+                return service.execute(ServiceCommand.pause);
+            }
+        });
+        return Promise.all(tasks);
+    }
+
+    /**
+     * Resume all services in module which are currently paused
+     */
+    resume(): Promise<void[]> {
+        this.logger.info(`[${this.id}] Resume all paused services`);
+        const tasks = this.services.map(async (service) => {
+            if (await service.getServiceState() == ServiceState.PAUSED) {
+                return service.execute(ServiceCommand.resume);
+            }
+        });
+        return Promise.all(tasks);
+    }
+
+    /**
+     * Stop all services in module
+     */
+    stop(): Promise<void[]> {
+        this.logger.info(`[${this.id}] Stop all non-idle services`);
+        const tasks = this.services.map(service => {
+            if (service.statusNode.value != ServiceState.IDLE) {
+                return service.execute(ServiceCommand.stop);
+            }
+        });
+        return Promise.all(tasks);
+    }
+
+    /**
+     * Reset all services in module
+     */
+    reset(): Promise<void[]> {
+        this.logger.info(`[${this.id}] Reset all services`);
+        const tasks = this.services.map(service => service.execute(ServiceCommand.reset));
+        return Promise.all(tasks);
+    }
+
     /** Fix reactor of ACHEMA demonstrator.
      * Set all opModes from devices to automatic and set senseful default values
      */
