--- conflicted
+++ resolved
@@ -48,27 +48,15 @@
 import { timeout } from 'promise-timeout';
 import { VariableLogEntry } from '../../logging/archive';
 import StrictEventEmitter from 'strict-event-emitter-types';
-<<<<<<< HEAD
 import {Strategy} from './Strategy';
-=======
 import {Category} from 'typescript-logging';
->>>>>>> c1abfd8c
 
 export interface ModuleOptions {
     id: string;
     opcua_server_url: string;
     hmi_url?: string;
     services: ServiceOptions[];
-<<<<<<< HEAD
     process_values: {name: string; communication: OpcUaNodeOptions[]}[];
-=======
-    process_values: {name: string; communication: CommunicationOptions}[];
-}
-
-export interface CommunicationOptions {
-    WQC: OpcUaNode;
-    OSLevel: OpcUaNode;
->>>>>>> c1abfd8c
 }
 
 /**
@@ -401,11 +389,7 @@
         }));
     }
 
-<<<<<<< HEAD
-    public readVariableNode(node: OpcUaNodeOptions) {
-=======
-    public async readVariableNode(node: OpcUaNode) {
->>>>>>> c1abfd8c
+    public async readVariableNode(node: OpcUaNodeOptions) {
         const nodeId = this.resolveNodeId(node);
         const result = await this.session.readVariableValue(nodeId);
         catOpc.debug(`Read Variable: ${JSON.stringify(node)} -> ${nodeId} = ${result}`);
