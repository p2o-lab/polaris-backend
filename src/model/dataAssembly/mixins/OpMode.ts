/*
 * MIT License
 *
 * Copyright (c) 2019 Markus Graube <markus.graube@tu.dresden.de>,
 * Chair for Process Control Systems, Technische Universität Dresden
 *
 * Permission is hereby granted, free of charge, to any person obtaining a copy
 * of this software and associated documentation files (the "Software"), to deal
 * in the Software without restriction, including without limitation the rights
 * to use, copy, modify, merge, publish, distribute, sublicense, and/or sell
 * copies of the Software, and to permit persons to whom the Software is
 * furnished to do so, subject to the following conditions:
 *
 * The above copyright notice and this permission notice shall be included in all
 * copies or substantial portions of the Software.
 *
 * THE SOFTWARE IS PROVIDED "AS IS", WITHOUT WARRANTY OF ANY KIND, EXPRESS OR
 * IMPLIED, INCLUDING BUT NOT LIMITED TO THE WARRANTIES OF MERCHANTABILITY,
 * FITNESS FOR A PARTICULAR PURPOSE AND NONINFRINGEMENT. IN NO EVENT SHALL THE
 * AUTHORS OR COPYRIGHT HOLDERS BE LIABLE FOR ANY CLAIM, DAMAGES OR OTHER
 * LIABILITY, WHETHER IN AN ACTION OF CONTRACT, TORT OR OTHERWISE, ARISING FROM,
 * OUT OF OR IN CONNECTION WITH THE SOFTWARE OR THE USE OR OTHER DEALINGS IN THE
 * SOFTWARE.
 */

import {OpModeInterface} from '@p2olab/polaris-interface';
import {catDataAssembly} from '../../../config/logging';
<<<<<<< HEAD
import {isAutomaticState, isExtSource, isManualState, isOffState, OperationMode} from '../../core/enum';
=======
>>>>>>> 44180cfd
import {BaseDataAssemblyRuntime, DataAssembly} from '../DataAssembly';
import {OpcUaDataItem} from '../DataItem';
import {Constructor} from './mixins';

export enum OpMode {
    stateLiOp = 1,
    stateOffLi = 2,
    stateOffOp = 4,
    stateManLi = 8,
    stateManOp = 16,
    stateAutLi = 32,
    stateAutOp = 64,
    stateManAct = 128,
    stateAutAct = 256,
    srcLiOp = 512,
    srcExtLi = 1024,
    srcIntLi = 2048,
    srcIntOp = 4096,
    srcExtOp = 8192,
    srcIntAct = 16384
}

export type OpModeRuntime = BaseDataAssemblyRuntime & {
    StateChannel: OpcUaDataItem<boolean>;
    StateOffAut: OpcUaDataItem<boolean>;
    StateOpAut: OpcUaDataItem<boolean>;
    StateAutAut: OpcUaDataItem<boolean>;
    StateOffOp: OpcUaDataItem<boolean>;
    StateOpOp: OpcUaDataItem<boolean>;
    StateAutOp: OpcUaDataItem<boolean>;
    StateOpAct: OpcUaDataItem<boolean>;
    StateAutAct: OpcUaDataItem<boolean>;
    StateOffAct: OpcUaDataItem<boolean>;
};

// tslint:disable-next-line:variable-name
export function OpModeDA<TBase extends Constructor<DataAssembly>>(Base: TBase) {
    return class extends Base {
        public communication: OpModeRuntime;

        constructor(...args: any[]) {
            super(...args);
            this.createDataItem(args[0], 'StateChannel', 'read', 'boolean');

            this.createDataItem(args[0], 'StateOffAut', 'read', 'boolean');
            this.createDataItem(args[0], 'StateOpAut', 'read', 'boolean');
            this.createDataItem(args[0], 'StateAutAut', 'read', 'boolean');

            this.createDataItem(args[0], 'StateOffOp', 'write', 'boolean');
            this.createDataItem(args[0], 'StateOpOp', 'write', 'boolean');
            this.createDataItem(args[0], 'StateAutOp', 'write', 'boolean');

            this.createDataItem(args[0], 'StateOffAct', 'read', 'boolean');
            this.createDataItem(args[0], 'StateOpAct', 'read', 'boolean');
            this.createDataItem(args[0], 'StateAutAct', 'read', 'boolean');
        }

        public getOperationMode(): OperationMode {
            if (this.communication.StateOffAct.value === true) {
                return OperationMode.Offline;
            } else if (this.communication.StateOpAct.value === true) {
                return OperationMode.Operator;
            } else if (this.communication.StateAutAct.value === true) {
                return OperationMode.Automatic;
            }
        }

<<<<<<< HEAD
        public async waitForOpModeToPassSpecificTest(testFunction: (opMode: OperationMode) => boolean) {
            if (!this.subscriptionActive) {
                await this.subscribe();
=======
        public isOpMode(expectedOpMode: 'Off' | 'Automatic' | 'External' | 'Manual') {
            switch (expectedOpMode) {
                case 'Automatic':
                    return this.isAutomaticState();
                case 'Manual':
                    return this.isManualState();
                case 'External':
                    return this.isExtSource();
                case 'Off':
                    return this.isOffState();
>>>>>>> 44180cfd
            }
        }

        public async waitForOpModeToPassSpecificTest(expectedOpMode: 'Off' | 'Automatic' | 'External' | 'Manual') {
            await this.subscribe();
            return new Promise((resolve) => {
<<<<<<< HEAD
                if (testFunction(this.getOperationMode())) {
                    resolve();
                } else {
                    this.on('changed', function test() {
                        if (testFunction(this.getOperationMode())) {
                            this.removeListener('changed', test);
=======
                if (this.isOpMode(expectedOpMode)) {
                    resolve();
                } else {
                    const da = this;
                    this.on('OpMode', function test() {
                        if (da.isOpMode(expectedOpMode)) {
                            this.removeListener('OpMode', test);
>>>>>>> 44180cfd
                            resolve();
                        }
                    });
                }
            });
        }

        /**
         * Set data assembly to automatic operation mode and source to external source
         */
        public async setToAutomaticOperationMode(): Promise<void> {
<<<<<<< HEAD
            catDataAssembly.debug(`[${this.name}] Current opMode = ${this.getOperationMode()}`);
            if (isOffState(this.getOperationMode())) {
                catDataAssembly.trace(`[${this.name}] First go to Manual state`);
                this.writeOpMode(OperationMode.Operator);
                await this.waitForOpModeToPassSpecificTest(isManualState);
            }

            if (isManualState(this.getOperationMode())) {
                catDataAssembly.trace(`[${this.name}] Then to automatic`);
                this.writeOpMode(OperationMode.Automatic);
                await this.waitForOpModeToPassSpecificTest(isAutomaticState);
            }
        }

        public async setToManualOperationMode() {
            const opMode = this.getOperationMode();
            if (!isManualState(opMode)) {
                this.writeOpMode(OperationMode.Operator);
                await this.waitForOpModeToPassSpecificTest(isManualState);
=======
            catDataAssembly.debug(`[${this.name}] Current opMode = ${this.communication.OpMode.value}`);
            if (this.isOffState()) {
                catDataAssembly.trace(`[${this.name}] First go to Manual state`);
                this.writeOpMode(OpMode.stateManOp);
                await this.waitForOpModeToPassSpecificTest('Manual');
            }

            if (this.isManualState()) {
                catDataAssembly.trace(`[${this.name}] Then to automatic`);
                this.writeOpMode(OpMode.stateAutOp);
                await this.waitForOpModeToPassSpecificTest('Automatic');
            }

            if (!this.isExtSource()) {
                catDataAssembly.trace(`[${this.name}] Finally to Ext`);
                this.writeOpMode(OpMode.srcExtOp);
                await this.waitForOpModeToPassSpecificTest('External');
            }
        }

        public async setToManualOperationMode() {
            if (!this.isManualState()) {
                this.writeOpMode(OpMode.stateManOp);
                await this.waitForOpModeToPassSpecificTest('Manual');
>>>>>>> 44180cfd
            }
        }

        public async writeOpMode(opMode: OperationMode) {
            catDataAssembly.debug(`[${this.name}] Write opMode: ${opMode as number}`);
            if (opMode === OperationMode.Automatic) {
                await this.communication.StateAutOp.write(true);
            } else if (opMode === OperationMode.Operator) {
                await this.communication.StateOpOp.write(true);
            } else if (opMode === OperationMode.Offline) {
                await this.communication.StateOffOp.write(true);
            }
            catDataAssembly.debug(`[${this.name}] Setting opMode successfully`);
        }

        public isOffState(): boolean {
            return (this.getOpMode() & (OpMode.stateAutAct | OpMode.stateManAct)) === 0;
        }

        public isAutomaticState(): boolean {
            return (this.getOpMode() & OpMode.stateAutAct) === OpMode.stateAutAct;
        }

        public isManualState(): boolean {
            return (this.getOpMode() & OpMode.stateManAct) === OpMode.stateManAct;
        }

        public isExtSource(): boolean {
            return (this.getOpMode() & OpMode.srcIntAct) === 0;
        }

        public isIntSource(): boolean {
            return (this.getOpMode() & OpMode.srcIntAct) === OpMode.srcIntAct;
        }

        public opModeToJson(): OpModeInterface {
            let source: 'external' | 'internal';
            let state;
            if (this.isManualState()) {
                state = 'manual';
            } else if (this.isAutomaticState()) {
                state = 'automatic';
                source = this.isExtSource() ? 'external' : 'internal';
            } else if (this.isOffState()) {
                state = 'off';
            }
            return {state: state, source: source};
        }
    };
}<|MERGE_RESOLUTION|>--- conflicted
+++ resolved
@@ -25,10 +25,6 @@
 
 import {OpModeInterface} from '@p2olab/polaris-interface';
 import {catDataAssembly} from '../../../config/logging';
-<<<<<<< HEAD
-import {isAutomaticState, isExtSource, isManualState, isOffState, OperationMode} from '../../core/enum';
-=======
->>>>>>> 44180cfd
 import {BaseDataAssemblyRuntime, DataAssembly} from '../DataAssembly';
 import {OpcUaDataItem} from '../DataItem';
 import {Constructor} from './mixins';
@@ -51,7 +47,15 @@
     srcIntAct = 16384
 }
 
+export enum OperationMode {
+    Offline,
+    Operator,
+    Automatic
+}
+
 export type OpModeRuntime = BaseDataAssemblyRuntime & {
+    OpMode: OpcUaDataItem<number>;
+
     StateChannel: OpcUaDataItem<boolean>;
     StateOffAut: OpcUaDataItem<boolean>;
     StateOpAut: OpcUaDataItem<boolean>;
@@ -69,71 +73,63 @@
     return class extends Base {
         public communication: OpModeRuntime;
 
+        public classicOpMode: boolean;
+
         constructor(...args: any[]) {
             super(...args);
-            this.createDataItem(args[0], 'StateChannel', 'read', 'boolean');
-
-            this.createDataItem(args[0], 'StateOffAut', 'read', 'boolean');
-            this.createDataItem(args[0], 'StateOpAut', 'read', 'boolean');
-            this.createDataItem(args[0], 'StateAutAut', 'read', 'boolean');
-
-            this.createDataItem(args[0], 'StateOffOp', 'write', 'boolean');
-            this.createDataItem(args[0], 'StateOpOp', 'write', 'boolean');
-            this.createDataItem(args[0], 'StateAutOp', 'write', 'boolean');
-
-            this.createDataItem(args[0], 'StateOffAct', 'read', 'boolean');
-            this.createDataItem(args[0], 'StateOpAct', 'read', 'boolean');
-            this.createDataItem(args[0], 'StateAutAct', 'read', 'boolean');
+            if (args[0].communication.OpMode) {
+                this.classicOpMode = true;
+                this.createDataItem(args[0], 'OpMode', 'write');
+            } else {
+                this.classicOpMode = false;
+                this.createDataItem(args[0], 'StateChannel', 'read', 'boolean');
+
+                this.createDataItem(args[0], 'StateOffAut', 'read', 'boolean');
+                this.createDataItem(args[0], 'StateOpAut', 'read', 'boolean');
+                this.createDataItem(args[0], 'StateAutAut', 'read', 'boolean');
+
+                this.createDataItem(args[0], 'StateOffOp', 'write', 'boolean');
+                this.createDataItem(args[0], 'StateOpOp', 'write', 'boolean');
+                this.createDataItem(args[0], 'StateAutOp', 'write', 'boolean');
+
+                this.createDataItem(args[0], 'StateOffAct', 'read', 'boolean');
+                this.createDataItem(args[0], 'StateOpAct', 'read', 'boolean');
+                this.createDataItem(args[0], 'StateAutAct', 'read', 'boolean');
+            }
         }
 
         public getOperationMode(): OperationMode {
-            if (this.communication.StateOffAct.value === true) {
+            if (this.isOffState()) {
                 return OperationMode.Offline;
-            } else if (this.communication.StateOpAct.value === true) {
+            } else if (this.isManualState()) {
                 return OperationMode.Operator;
-            } else if (this.communication.StateAutAct.value === true) {
+            } else if (this.isAutomaticState()) {
                 return OperationMode.Automatic;
             }
         }
 
-<<<<<<< HEAD
-        public async waitForOpModeToPassSpecificTest(testFunction: (opMode: OperationMode) => boolean) {
-            if (!this.subscriptionActive) {
-                await this.subscribe();
-=======
-        public isOpMode(expectedOpMode: 'Off' | 'Automatic' | 'External' | 'Manual') {
+        public isOpMode(expectedOpMode: OperationMode) {
             switch (expectedOpMode) {
-                case 'Automatic':
+                case OperationMode.Automatic:
                     return this.isAutomaticState();
-                case 'Manual':
+                case OperationMode.Operator:
                     return this.isManualState();
-                case 'External':
-                    return this.isExtSource();
-                case 'Off':
+                case OperationMode.Offline:
                     return this.isOffState();
->>>>>>> 44180cfd
-            }
-        }
-
-        public async waitForOpModeToPassSpecificTest(expectedOpMode: 'Off' | 'Automatic' | 'External' | 'Manual') {
+            }
+        }
+
+        public async waitForOpModeToPassSpecificTest(expectedOpMode: OperationMode) {
             await this.subscribe();
             return new Promise((resolve) => {
-<<<<<<< HEAD
-                if (testFunction(this.getOperationMode())) {
-                    resolve();
-                } else {
-                    this.on('changed', function test() {
-                        if (testFunction(this.getOperationMode())) {
-                            this.removeListener('changed', test);
-=======
                 if (this.isOpMode(expectedOpMode)) {
                     resolve();
                 } else {
                     const da = this;
-                    this.on('OpMode', function test() {
+                    this.on('changed', function test() {
+                        //console.log(da.opModeToJson())
                         if (da.isOpMode(expectedOpMode)) {
                             this.removeListener('OpMode', test);
->>>>>>> 44180cfd
                             resolve();
                         }
                     });
@@ -145,53 +141,52 @@
          * Set data assembly to automatic operation mode and source to external source
          */
         public async setToAutomaticOperationMode(): Promise<void> {
-<<<<<<< HEAD
-            catDataAssembly.debug(`[${this.name}] Current opMode = ${this.getOperationMode()}`);
-            if (isOffState(this.getOperationMode())) {
-                catDataAssembly.trace(`[${this.name}] First go to Manual state`);
-                this.writeOpMode(OperationMode.Operator);
-                await this.waitForOpModeToPassSpecificTest(isManualState);
-            }
-
-            if (isManualState(this.getOperationMode())) {
-                catDataAssembly.trace(`[${this.name}] Then to automatic`);
-                this.writeOpMode(OperationMode.Automatic);
-                await this.waitForOpModeToPassSpecificTest(isAutomaticState);
-            }
-        }
-
-        public async setToManualOperationMode() {
-            const opMode = this.getOperationMode();
-            if (!isManualState(opMode)) {
-                this.writeOpMode(OperationMode.Operator);
-                await this.waitForOpModeToPassSpecificTest(isManualState);
-=======
-            catDataAssembly.debug(`[${this.name}] Current opMode = ${this.communication.OpMode.value}`);
+            catDataAssembly.debug(`[${this.name}] Current opMode = ${this.opModeToJson()}`);
             if (this.isOffState()) {
                 catDataAssembly.trace(`[${this.name}] First go to Manual state`);
-                this.writeOpMode(OpMode.stateManOp);
-                await this.waitForOpModeToPassSpecificTest('Manual');
+                if (this.classicOpMode) {
+                    this.writeOpModeClassic(OpMode.stateManOp);
+                } else {
+                    this.writeOpMode(OperationMode.Operator);
+                }
+                await this.waitForOpModeToPassSpecificTest(OperationMode.Operator);
             }
 
             if (this.isManualState()) {
                 catDataAssembly.trace(`[${this.name}] Then to automatic`);
-                this.writeOpMode(OpMode.stateAutOp);
-                await this.waitForOpModeToPassSpecificTest('Automatic');
-            }
-
+                if (this.classicOpMode) {
+                    this.writeOpModeClassic(OpMode.stateAutOp);
+                } else {
+                    this.writeOpMode(OperationMode.Automatic);
+                }
+                await this.waitForOpModeToPassSpecificTest(OperationMode.Automatic);
+            }
+/*
             if (!this.isExtSource()) {
                 catDataAssembly.trace(`[${this.name}] Finally to Ext`);
-                this.writeOpMode(OpMode.srcExtOp);
+                if (this.classicOpMode) {
+                    this.writeOpModeClassic(OpMode.srcExtOp);
+                }
                 await this.waitForOpModeToPassSpecificTest('External');
             }
+            */
         }
 
         public async setToManualOperationMode() {
             if (!this.isManualState()) {
-                this.writeOpMode(OpMode.stateManOp);
-                await this.waitForOpModeToPassSpecificTest('Manual');
->>>>>>> 44180cfd
-            }
+                if (this.classicOpMode) {
+                    this.writeOpModeClassic(OpMode.stateManOp);
+                } else {
+                    this.writeOpMode(OperationMode.Operator);
+                }
+                await this.waitForOpModeToPassSpecificTest(OperationMode.Operator);
+            }
+        }
+
+        public async writeOpModeClassic(opMode: OpMode) {
+            catDataAssembly.debug(`[${this.name}] Write opMode: ${opMode as number}`);
+            await this.communication.OpMode.write(opMode);
+            catDataAssembly.debug(`[${this.name}] Setting opMode successfully`);
         }
 
         public async writeOpMode(opMode: OperationMode) {
@@ -207,23 +202,27 @@
         }
 
         public isOffState(): boolean {
-            return (this.getOpMode() & (OpMode.stateAutAct | OpMode.stateManAct)) === 0;
+            if (this.classicOpMode) {
+                return (this.communication.OpMode.value & (OpMode.stateAutAct | OpMode.stateManAct)) === 0;
+            } else {
+                return this.communication.StateOffAct.value === true;
+            }
         }
 
         public isAutomaticState(): boolean {
-            return (this.getOpMode() & OpMode.stateAutAct) === OpMode.stateAutAct;
+            if (this.classicOpMode) {
+                return (this.communication.OpMode.value & OpMode.stateAutAct) === OpMode.stateAutAct;
+            } else {
+                return this.communication.StateAutAct.value === true;
+            }
         }
 
         public isManualState(): boolean {
-            return (this.getOpMode() & OpMode.stateManAct) === OpMode.stateManAct;
-        }
-
-        public isExtSource(): boolean {
-            return (this.getOpMode() & OpMode.srcIntAct) === 0;
-        }
-
-        public isIntSource(): boolean {
-            return (this.getOpMode() & OpMode.srcIntAct) === OpMode.srcIntAct;
+            if (this.classicOpMode) {
+                return (this.communication.OpMode.value & OpMode.stateManAct) === OpMode.stateManAct;
+            } else {
+                return this.communication.StateOpAct.value === true;
+            }
         }
 
         public opModeToJson(): OpModeInterface {
@@ -233,7 +232,7 @@
                 state = 'manual';
             } else if (this.isAutomaticState()) {
                 state = 'automatic';
-                source = this.isExtSource() ? 'external' : 'internal';
+                //source = this.isExtSource() ? 'external' : 'internal';
             } else if (this.isOffState()) {
                 state = 'off';
             }
