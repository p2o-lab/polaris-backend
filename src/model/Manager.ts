/*
 * MIT License
 *
 * Copyright (c) 2018 Markus Graube <markus.graube@tu.dresden.de>,
 * Chair for Process Control Systems, Technische Universität Dresden
 *
 * Permission is hereby granted, free of charge, to any person obtaining a copy
 * of this software and associated documentation files (the "Software"), to deal
 * in the Software without restriction, including without limitation the rights
 * to use, copy, modify, merge, publish, distribute, sublicense, and/or sell
 * copies of the Software, and to permit persons to whom the Software is
 * furnished to do so, subject to the following conditions:
 *
 * The above copyright notice and this permission notice shall be included in all
 * copies or substantial portions of the Software.
 *
 * THE SOFTWARE IS PROVIDED "AS IS", WITHOUT WARRANTY OF ANY KIND, EXPRESS OR
 * IMPLIED, INCLUDING BUT NOT LIMITED TO THE WARRANTIES OF MERCHANTABILITY,
 * FITNESS FOR A PARTICULAR PURPOSE AND NONINFRINGEMENT. IN NO EVENT SHALL THE
 * AUTHORS OR COPYRIGHT HOLDERS BE LIABLE FOR ANY CLAIM, DAMAGES OR OTHER
 * LIABILITY, WHETHER IN AN ACTION OF CONTRACT, TORT OR OTHERWISE, ARISING FROM,
 * OUT OF OR IN CONNECTION WITH THE SOFTWARE OR THE USE OR OTHER DEALINGS IN THE
 * SOFTWARE.
 */

import {Recipe} from "./Recipe";
import {catManager} from "../config/logging";
import {EventEmitter} from "events";
import {Module, ModuleOptions} from "./Module";
import {Service} from "./Service";
import {ManagerInterface, RecipeOptions} from "pfe-ree-interface";
import {Player} from "./Player";
import {Server} from '../server/server';
import {ServiceState} from './enum';

export class Manager extends EventEmitter {

    // loaded recipes
    readonly recipes: Recipe[] = [];

    // loaded modules
    readonly modules: Module[] = [];

    readonly player: Player;

    // use ControlExt (true) or ControlOp (false)
    automaticMode: boolean = false;

    // autoreset determines if a service is automatically reset when
    private _autoreset: boolean = true;
    // autoreset timeout in milliseconds
    private _autoreset_timeout = 500;

    constructor() {
        super();
        this.player = new Player()
            .on('started', () => this.emit('notify', 'player', this.player.json()))
            .on('recipeStarted', () => this.emit('notify', 'player', this.player.json()))
            .on('stepFinished', () => this.emit('notify', 'player', this.player.json()))
            .on('recipeFinished', () => this.emit('notify', 'player', this.player.json()))
            .on('completed', () => this.emit('notify', 'player', this.player.json()));
    }

    get autoreset(): boolean {
        return this._autoreset;
    }

    set autoreset(value: boolean) {
        catManager.info(`Set AutoReset to ${value}`);
        this._autoreset = value;
    }

    /**
     * Load modules from JSON according to TopologyGenerator output or to simplified JSON
     * Skip module if already a module with same id is registered
     * @param options           options for creating modules
     * @param protectedModules  should modules be protected from being deleted
     * @returns {Module[]}  created modules
     */
    public loadModule(options, protectedModules: boolean = false): Module[] {
        let newModules: Module[] = [];
        if (options.subplants) {
            options.subplants.forEach((subplantOptions) => {
                subplantOptions.modules.forEach((moduleOptions: ModuleOptions) => {
                    if (this.modules.find(module => module.id === moduleOptions.id)) {
                        catManager.warn(`Module ${moduleOptions.id} already in registered modules`);
                    } else {
                        newModules.push(new Module(moduleOptions, protectedModules));
                    }
                });
            });
        } else if (options.modules) {
            options.modules.forEach((moduleOptions: ModuleOptions) => {
                if (this.modules.find(module => module.id === moduleOptions.id)) {
                    catManager.warn(`Module ${moduleOptions.id} already in registered modules`);
                } else {
                    newModules.push(new Module(moduleOptions, protectedModules));
                }
            });
        } else {
            throw new Error('No modules defined in supplied options');
        }
        this.modules.push(...newModules);
        newModules.forEach(async (module: Module) => {
            module
                .on('connected', () => this.emit('notify', 'module'))
                .on('disconnected', () => this.emit('notify', 'module'))
                .on('errorMessage', ({service, errorMessage}) => {
                    this.emit('notify', 'module', {module: service.parent.id, service: service.name, errorMessage: errorMessage});
                })
<<<<<<< HEAD
                .on('stateChanged', ({service, state}) => {
                    this.emit('notify', 'module', {module: service.parent.id, service: service.name, state: ServiceState[state], lastChange: service.lastChange});
=======
                .on('stateChanged', async (service: Service, state: ServiceState) => {
                    this.emit('notify', 'module', {module: service.parent.id, service: service.name, state: ServiceState[state], controlEnable: await service.getControlEnable()});
>>>>>>> a7438cf6
                })
                .on('serviceCompleted', (service: Service) => {
                    this.performAutoReset(service);
                })
        });
        this.emit('notify', 'module');
        return newModules;
    }

    public loadRecipe(options: RecipeOptions, protectedRecipe: boolean = false): Recipe {
        const newRecipe = new Recipe(options, this.modules, protectedRecipe);
        this.recipes.push(newRecipe);
        this.emit('notify', 'recipes');
        return newRecipe;
    }

    /**
     * Abort all services from all loaded modules
     */
    abortAllServices() {
        let tasks = this.modules.map(module =>
            module.services.map(service =>
                service.abort()
            )
        );
        return Promise.all(tasks);
    }

    /**
     * Stop all services from all loaded modules
     */
    stopAllServices() {
        let tasks = this.modules.map(module =>
            module.services.map(service =>
                service.stop()
            )
        );
        return Promise.all(tasks);
    }

    /**
     * Reset all services from all loaded modules
     */
    resetAllServices() {
        let tasks = this.modules.map(module =>
            module.services.map(service =>
                service.reset()
            )
        );
        return Promise.all(tasks);
    }

    /**
     * get ManagerInterfacie as JSON
     *
     * @returns {ManagerInterface}
     */
    json(): ManagerInterface {
        return {
            activeRecipe: this.player.getCurrentRecipe()? this.player.getCurrentRecipe().json() : undefined,
            modules: this.modules.map(module => module.id),
            autoReset: this.autoreset
        };
    }

    /**
     * Perform autoreset for service (bring it automatically from completed to idle)
     * @param {Service} service
     */
    private performAutoReset(service: Service) {
        if (this.autoreset) {
            catManager.info(`Service ${service.parent.id}.${service.name} completed. Short waiting time (${this._autoreset_timeout}) to autoreset`);
            setTimeout(() => {
                if (service.parent.isConnected()) {
                    catManager.info(`Service ${service.parent.id}.${service.name} completed. Now perform autoreset`);
                    service.reset();
                }
            }, this._autoreset_timeout);
        }
    }

    public removeRecipe(recipeId: string) {
        catManager.debug(`Remove recipe ${recipeId}`);
        const recipe = this.recipes.find(recipe => recipe.id === recipeId);
        if (!recipe) {
            throw new Error(`Recipe ${recipeId} not available.`);
        }
        if (recipe.protected) {
            throw new Error(`Recipe ${recipeId} can not be deleted since it is protected.`);
        } else {
            const index = manager.recipes.indexOf(recipe, 0);
            if (index > -1) {
                manager.recipes.splice(index, 1);
            }
        }
    }
}

export const manager: Manager = new Manager();<|MERGE_RESOLUTION|>--- conflicted
+++ resolved
@@ -108,13 +108,8 @@
                 .on('errorMessage', ({service, errorMessage}) => {
                     this.emit('notify', 'module', {module: service.parent.id, service: service.name, errorMessage: errorMessage});
                 })
-<<<<<<< HEAD
                 .on('stateChanged', ({service, state}) => {
                     this.emit('notify', 'module', {module: service.parent.id, service: service.name, state: ServiceState[state], lastChange: service.lastChange});
-=======
-                .on('stateChanged', async (service: Service, state: ServiceState) => {
-                    this.emit('notify', 'module', {module: service.parent.id, service: service.name, state: ServiceState[state], controlEnable: await service.getControlEnable()});
->>>>>>> a7438cf6
                 })
                 .on('serviceCompleted', (service: Service) => {
                     this.performAutoReset(service);
