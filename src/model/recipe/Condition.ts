/*
 * MIT License
 *
 * Copyright (c) 2019 Markus Graube <markus.graube@tu.dresden.de>,
 * Chair for Process Control Systems, Technische Universität Dresden
 *
 * Permission is hereby granted, free of charge, to any person obtaining a copy
 * of this software and associated documentation files (the "Software"), to deal
 * in the Software without restriction, including without limitation the rights
 * to use, copy, modify, merge, publish, distribute, sublicense, and/or sell
 * copies of the Software, and to permit persons to whom the Software is
 * furnished to do so, subject to the following conditions:
 *
 * The above copyright notice and this permission notice shall be included in all
 * copies or substantial portions of the Software.
 *
 * THE SOFTWARE IS PROVIDED "AS IS", WITHOUT WARRANTY OF ANY KIND, EXPRESS OR
 * IMPLIED, INCLUDING BUT NOT LIMITED TO THE WARRANTIES OF MERCHANTABILITY,
 * FITNESS FOR A PARTICULAR PURPOSE AND NONINFRINGEMENT. IN NO EVENT SHALL THE
 * AUTHORS OR COPYRIGHT HOLDERS BE LIABLE FOR ANY CLAIM, DAMAGES OR OTHER
 * LIABILITY, WHETHER IN AN ACTION OF CONTRACT, TORT OR OTHERWISE, ARISING FROM,
 * OUT OF OR IN CONNECTION WITH THE SOFTWARE OR THE USE OR OTHER DEALINGS IN THE
 * SOFTWARE.
 */

<<<<<<< HEAD
import {catCondition} from '../../config/logging';
import {ServiceState} from '../core/enum';
import {Module} from '../core/Module';
import {Service} from '../core/Service';
=======
>>>>>>> c3e4c47b
import {
    AndConditionOptions,
    ConditionOptions,
    ConditionType,
    ExpressionConditionOptions,
    NotConditionOptions,
    OrConditionOptions,
    ScopeOptions,
    StateConditionOptions,
    TimeConditionOptions,
    VariableConditionOptions
} from '@p2olab/polaris-interface';
import {EventEmitter} from 'events';
<<<<<<< HEAD
import StrictEventEmitter from 'strict-event-emitter-types';
=======
>>>>>>> c3e4c47b
import {Expression} from 'expr-eval';
import StrictEventEmitter from 'strict-event-emitter-types';
import {catCondition} from '../../config/logging';
import Timeout = NodeJS.Timeout;
import {ServiceState} from '../core/enum';
import {Module} from '../core/Module';
import {Service} from '../core/Service';
import {ScopeItem} from './ScopeItem';

/**
 * Events emitted by [[Condition]]
 */
interface ConditionEvents {
    /**
     * Notify when the condition changes its state. Parameter is a boolean representing if condition is fulfilled.
     * @event stateChanged
     */
    stateChanged: boolean;
}

type ConditionEmitter = StrictEventEmitter<EventEmitter, ConditionEvents>;

export abstract class Condition extends (EventEmitter as new() => ConditionEmitter) {

    get fulfilled(): boolean {
        return this._fulfilled;
    }

    /**
     * Create Condition
     * @param {ConditionOptions} options    options for creating Condition
     * @param {Module[]} modules    modules to be used for evaluating module name in expressions
     * @returns Condition
     */
    public static create(options: ConditionOptions, modules: Module[]): Condition {
        catCondition.trace(`Create Condition: ${JSON.stringify(options)}`);
        const type: ConditionType = options.type;
        if (type === ConditionType.time) {
            return new TimeCondition(options as TimeConditionOptions);
        } else if (type === ConditionType.and) {
            return new AndCondition(options as AndConditionOptions, modules);
        } else if (type === ConditionType.state) {
            return new StateCondition(options as StateConditionOptions, modules);
        } else if (type === ConditionType.variable) {
            return new VariableCondition(options as VariableConditionOptions, modules);
        } else if (type === ConditionType.or) {
            return new OrCondition(options as OrConditionOptions, modules);
        } else if (type === ConditionType.not) {
            return new NotCondition(options as NotConditionOptions, modules);
        } else if (type === ConditionType.expression) {
            return new ExpressionCondition(options as ExpressionConditionOptions, modules);
        } else {
            throw new Error(`No Condition found for ${options}`);
        }
    }

    protected _fulfilled: boolean = false;
    private options: ConditionOptions;

    constructor(options: ConditionOptions) {
        super();
        this.options = options;
    }

    /**
     * Listen to any change in condition and inform via 'stateChanged' event
     */
    public abstract listen(): Condition;

    /**
     * Clear listening on condition
     */
    public clear() {
        this._fulfilled = undefined;
        this.removeAllListeners('stateChanged');
    }

    public abstract getUsedModules(): Set<Module>;

    public json(): ConditionOptions {
        return this.options;
    }
}

export class ExpressionCondition extends Condition {

    private expression: Expression;
    private scopeArray: ScopeItem[];
    private listenersExpression: EventEmitter[] = [];

    /**
     *
     * @param {ExpressionConditionOptions} options
     * @param {Module[]} modules
     */
    constructor(options: ExpressionConditionOptions, modules: Module[] = []) {
        super(options);
        catCondition.info(`Add ExpressionCondition: ${options.expression} ` +
            `(${JSON.stringify(modules.map((m) => m.id))})`);
        // evaluate scopeArray
        this.scopeArray = (options.scope || [])
            .map((item: ScopeOptions) => ScopeItem.extractFromScopeOptions(item, modules));

        // evaluate additional variables from expression
        const extraction = ScopeItem.extractFromExpressionString(
            options.expression,
            modules,
            this.scopeArray.map((scope) => scope.name));
        this.expression = extraction.expression;
        this.scopeArray.push (...extraction.scopeItems);
        this._fulfilled = false;
    }

    public getUsedModules(): Set<Module> {
        return new Set<Module>([...this.scopeArray.map((sa) => sa.module)]);
    }

    public listen(): Condition {
        this.scopeArray.forEach(async (item) => {
            const a = item.module.listenToOpcUaNode(item.variable);
            a.on('changed', this.boundOnChanged);
            this.listenersExpression.push(a);
        });
        return this;
    }

    public async onChanged() {
        this._fulfilled = (await this.getValue()) as boolean;
        this.emit('stateChanged', this._fulfilled);
    }

    /**
     * calculate value from current scopeArray
     * @returns {Promise<any>}
     */
    public async getValue(): Promise<any> {
        // get current variables
        const tasks = await Promise.all(this.scopeArray.map(async (item) => {
            return item.module.readVariableNode(item.variable)
                .then((value) => {
                    return item.name.split('.').reduceRight((previous, current) => {
                        const a = {};
                        a[current] = previous;
                        return a;
                    }, value.value.value );
                });
        }));
        const assign = require('assign-deep');
        const scope = assign(...tasks);
        catCondition.info(`Scope: ${JSON.stringify(scope)}`);
        return this.expression.evaluate(scope);
    }

    public clear() {
        super.clear();
        this.listenersExpression.forEach((item) => {
            item.removeListener('changed', this.boundOnChanged);
        });
    }

    private boundOnChanged = () => this.onChanged();

}

export class NotCondition extends Condition {
    public condition: Condition;

    constructor(options: NotConditionOptions, modules: Module[]) {
        super(options);
        catCondition.trace(`Add NotCondition: ${options}`);
        this.condition = Condition.create(options.condition, modules);
        this._fulfilled = !this.condition.fulfilled;
    }

    public clear() {
        super.clear();
        this.condition.clear();
    }

    public listen(): Condition {
        this.condition.listen().on('stateChanged', (state) => {
            this._fulfilled = !state;
            this.emit('stateChanged', this._fulfilled);
        });
        return this;
    }

<<<<<<< HEAD
    listen(): Condition {
        this.conditions.forEach((condition) => {
            condition.listen().on('stateChanged', () => {
                const oldState = this._fulfilled;
                this._fulfilled = this.conditions.some(condition => condition.fulfilled);
                if (oldState !== this._fulfilled) {
                    this.emit('stateChanged', this._fulfilled);
                }
            });
        });
        return this;
=======
    public getUsedModules(): Set<Module> {
        return this.condition.getUsedModules();
>>>>>>> c3e4c47b
    }
}

export class TimeCondition extends Condition {

    private timer: Timeout;
    private duration: number;

    constructor(options: TimeConditionOptions) {
        super(options);
        if (options.duration <= 0) {
            throw new Error('Duration is negative');
        }
        this.duration = options.duration * 1000;
        this._fulfilled = false;
        catCondition.trace(`Add TimeCondition: ${JSON.stringify(options)}`);
    }

    public listen(): Condition {
        catCondition.debug(`Start Timer: ${this.duration}`);
        this.timer = global.setTimeout(() => {
                catCondition.debug(`TimeCondition finished: ${this.duration}`);
                this._fulfilled = true;
                this.emit('stateChanged', this._fulfilled);
        },
            this.duration);
        return this;
    }

    public clear(): void {
        super.clear();
        if (this.timer) {
            global.clearTimeout(this.timer);
        }
    }

    public getUsedModules(): Set<Module> {
        return new Set<Module>();
    }
}

export abstract class ModuleCondition extends Condition {
    protected readonly module: Module;
<<<<<<< HEAD
    protected boundCheckHandler = (data) => this.check(data);
=======
>>>>>>> c3e4c47b
    protected monitoredItem: EventEmitter;

    constructor(options: StateConditionOptions | VariableConditionOptions, modules: Module[]) {
        super(options);
        if (options.module) {
            this.module = modules.find((module) => module.id === options.module);
        } else if (modules.length === 1) {
            this.module = modules[0];
        }
        if (!this.module) {
            throw new Error(`Could not find module ${options.module} in ${JSON.stringify(modules.map((m) => m.id))}`);
        }
    }

    public clear() {
        super.clear();
        if (this.monitoredItem) {
            this.monitoredItem.removeListener('changed', this.boundCheckHandler);
        }
    }

    public getUsedModules() {
        return new Set<Module>().add(this.module);
    }

    public abstract check(data: any);
    protected boundCheckHandler = (data: any) => this.check(data);
}

export class StateCondition extends ModuleCondition {
    public readonly service: Service;
    public readonly state: ServiceState;

    constructor(options: StateConditionOptions, modules: Module[]) {
        super(options, modules);
        if (this.module.services) {
            this.service = this.module.services.find((service) => service.name === options.service);
        }
        if (!this.service) {
            throw new Error(`Service "${options.service}" not found in provided module ${this.module.id}`);
        }
        const mapping = {
            'idle': ServiceState.IDLE,
            'starting': ServiceState.STARTING,
            'execute': ServiceState.EXECUTE,
            'completing': ServiceState.COMPLETING,
            'completed': ServiceState.COMPLETED,
            'resetting': ServiceState.RESETTING,
            'pausing': ServiceState.PAUSING,
            'paused': ServiceState.PAUSED,
            'resuming': ServiceState.RESUMING,
            'holding': ServiceState.HOLDING,
            'held': ServiceState.HELD,
            'unholding': ServiceState.UNHOLDING,
            'stopping': ServiceState.STOPPING,
            'stopped': ServiceState.STOPPED,
            'aborting': ServiceState.ABORTING,
            'aborted': ServiceState.ABORTED
        };
        this.state = mapping[options.state.toLowerCase()];
        if (!this.state) {
            throw new Error(`State ${options.state} is not a valid state for a condition (${JSON.stringify(options)}`);
        }
    }

<<<<<<< HEAD

    listen(): Condition {
        this.monitoredItem = this.module.listenToOpcUaNode(this.service.statusNode)
=======
    public listen(): Condition {
        this.monitoredItem = this.module.listenToOpcUaNode(this.service.status)
>>>>>>> c3e4c47b
            .on('changed', this.boundCheckHandler);
        return this;
    }

    public check(data) {
        const state: ServiceState = data.value;
        this._fulfilled = (state === this.state);
        catCondition.info(`StateCondition ${this.service.qualifiedName}: actual=${ServiceState[state]}` +
            ` ; condition=${ServiceState[this.state]} -> ${this._fulfilled}`);
        this.emit('stateChanged', this._fulfilled);
    }
}

export class VariableCondition extends ModuleCondition {
    public readonly dataStructure: string;
    public readonly variable: string;
    public readonly value: string | number;
    public readonly operator: '==' | '<' | '>' | '<=' | '>=';

    constructor(options: VariableConditionOptions, modules: Module[]) {
        super(options, modules);
        if (!options.dataAssembly) {
            throw new Error(`Condition does not have 'dataAssembly' ${JSON.stringify(options)}`);
        }
        this.dataStructure = options.dataAssembly;
        this.variable = options.variable || 'V';
        this.value = options.value;
        this.operator = options.operator || '==';
    }

    public listen(): Condition {
        catCondition.debug(`Listen to ${this.dataStructure}.${this.variable}`);
        this.monitoredItem = this.module.listenToVariable(this.dataStructure, this.variable)
            .on('changed', this.boundCheckHandler);
        return this;
    }

    public check(data) {
        catCondition.debug(`value changed to ${data.value} -  (${this.operator}) compare against ${this.value}`);
        const value: number = data.value;
        let result = false;
        if (this.operator === '==') {
            if (value === this.value) {
                result = true;
            }
        } else if (this.operator === '<=') {
            if (value <= this.value) {
                result = true;
            }
        } else if (this.operator === '>=') {
            if (value >= this.value) {
                result = true;
            }
        } else if (this.operator === '<') {
            if (value < this.value) {
                result = true;
            }
        } else if (this.operator === '>') {
            if (value > this.value) {
                result = true;
            }
        }
        this._fulfilled = result;
        this.emit('stateChanged', this._fulfilled);
        catCondition.debug(`VariableCondition ${this.dataStructure}: ` +
            `${data.value} ${this.operator} ${this.value} = ${this._fulfilled}`);
    }

}

export abstract class AggregateCondition extends Condition {
    public conditions: Condition[] = [];

    constructor(options: AndConditionOptions | OrConditionOptions, modules: Module[]) {
        super(options);
        this.conditions = options.conditions.map((option) => {
            return Condition.create(option, modules);
        });
        this._fulfilled = false;
    }

    public clear() {
        super.clear();
        this.conditions.forEach((cond) => cond.clear());
    }

    public getUsedModules(): Set<Module> {
        const set = new Set<Module>();
        this.conditions.forEach((cond) => {
            Array.from(cond.getUsedModules()).forEach((module) => {
                set.add(module);
            });
        });
        return set;
    }
}

export class AndCondition extends AggregateCondition {

    constructor(options: AndConditionOptions, modules: Module[]) {
        super(options, modules);
        catCondition.trace(`Add AndCondition: ${options}`);
    }

    public listen(): Condition {
        this.conditions.forEach((condition) => {
            condition.listen().on('stateChanged', (state) => {
                catCondition.debug(`AndCondition: ${state} = ` +
                    `${JSON.stringify(this.conditions.map((item) => item.fulfilled))}`);
                const oldState = this._fulfilled;
                this._fulfilled = this.conditions.every((cond) => cond.fulfilled);
                if (oldState !== this._fulfilled) {
                    this.emit('stateChanged', this._fulfilled);
                }
            });
        });
        return this;
    }
}

export class OrCondition extends AggregateCondition {

    constructor(options: OrConditionOptions, modules: Module[]) {
        super(options, modules);
        catCondition.trace(`Add OrCondition: ${options}`);
    }

    public listen(): Condition {
        this.conditions.forEach((condition) => {
            condition.listen().on('stateChanged', (status) => {
                const oldState = this._fulfilled;
                this._fulfilled = this.conditions.some((cond) => cond.fulfilled);
                if (oldState !== this._fulfilled) {
                    this.emit('stateChanged', this._fulfilled);
                }
            });
        });
        return this;
    }
}<|MERGE_RESOLUTION|>--- conflicted
+++ resolved
@@ -23,13 +23,6 @@
  * SOFTWARE.
  */
 
-<<<<<<< HEAD
-import {catCondition} from '../../config/logging';
-import {ServiceState} from '../core/enum';
-import {Module} from '../core/Module';
-import {Service} from '../core/Service';
-=======
->>>>>>> c3e4c47b
 import {
     AndConditionOptions,
     ConditionOptions,
@@ -42,12 +35,7 @@
     TimeConditionOptions,
     VariableConditionOptions
 } from '@p2olab/polaris-interface';
-import {EventEmitter} from 'events';
-<<<<<<< HEAD
-import StrictEventEmitter from 'strict-event-emitter-types';
-=======
->>>>>>> c3e4c47b
-import {Expression} from 'expr-eval';
+import { EventEmitter } from 'events';
 import StrictEventEmitter from 'strict-event-emitter-types';
 import {catCondition} from '../../config/logging';
 import Timeout = NodeJS.Timeout;
@@ -234,7 +222,67 @@
         return this;
     }
 
-<<<<<<< HEAD
+    public getUsedModules(): Set<Module> {
+        return this.condition.getUsedModules();
+    }
+}
+
+export abstract class AggregateCondition extends Condition {
+    conditions: Condition[] = [];
+
+    constructor(options: AndConditionOptions | OrConditionOptions, modules: Module[]) {
+        super(options);
+        this.conditions = options.conditions.map((option) => {
+            return Condition.create(option, modules);
+        });
+        this._fulfilled = false;
+    }
+
+    clear() {
+        super.clear();
+        this.conditions.forEach(cond => cond.clear());
+    }
+
+    getUsedModules(): Set<Module> {
+        let set = new Set<Module>();
+        this.conditions.forEach((cond) => {
+            Array.from(cond.getUsedModules()).forEach((module) => {
+                set.add(module)
+            })
+        });
+        return set;
+    }
+}
+
+export class AndCondition extends AggregateCondition {
+
+    constructor(options: AndConditionOptions, modules: Module[]) {
+        super(options, modules);
+        catCondition.trace(`Add AndCondition: ${options}`);
+    }
+
+    listen(): Condition {
+        this.conditions.forEach((condition) => {
+            condition.listen().on('stateChanged', (state) => {
+                catCondition.debug(`AndCondition: ${state} = ${JSON.stringify(this.conditions.map(item => item.fulfilled))}`);
+                const oldState = this._fulfilled;
+                this._fulfilled = this.conditions.every(condition => condition.fulfilled);
+                if (oldState !== this._fulfilled) {
+                    this.emit('stateChanged', this._fulfilled);
+                }
+            });
+        });
+        return this;
+    }
+}
+
+export class OrCondition extends AggregateCondition {
+
+    constructor(options: OrConditionOptions, modules: Module[]) {
+        super(options, modules);
+        catCondition.trace(`Add OrCondition: ${options}`);
+    }
+
     listen(): Condition {
         this.conditions.forEach((condition) => {
             condition.listen().on('stateChanged', () => {
@@ -246,10 +294,6 @@
             });
         });
         return this;
-=======
-    public getUsedModules(): Set<Module> {
-        return this.condition.getUsedModules();
->>>>>>> c3e4c47b
     }
 }
 
@@ -293,10 +337,7 @@
 
 export abstract class ModuleCondition extends Condition {
     protected readonly module: Module;
-<<<<<<< HEAD
     protected boundCheckHandler = (data) => this.check(data);
-=======
->>>>>>> c3e4c47b
     protected monitoredItem: EventEmitter;
 
     constructor(options: StateConditionOptions | VariableConditionOptions, modules: Module[]) {
@@ -362,14 +403,8 @@
         }
     }
 
-<<<<<<< HEAD
-
-    listen(): Condition {
-        this.monitoredItem = this.module.listenToOpcUaNode(this.service.statusNode)
-=======
     public listen(): Condition {
         this.monitoredItem = this.module.listenToOpcUaNode(this.service.status)
->>>>>>> c3e4c47b
             .on('changed', this.boundCheckHandler);
         return this;
     }
