--- conflicted
+++ resolved
@@ -378,13 +378,8 @@
     }
 
     clear() {
-<<<<<<< HEAD
-        this.removeAllListeners();
+        super.clear();
         this.service.parent.clearListener(this.service.statusNode);
-=======
-        super.clear();
-        this.service.parent.clearListener(this.service.status);
->>>>>>> d955b38b
     }
 
     listen(): Condition {
