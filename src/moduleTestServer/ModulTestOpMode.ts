--- conflicted
+++ resolved
@@ -26,12 +26,7 @@
 import {Namespace, UAObject} from 'node-opcua-address-space';
 import {StatusCodes} from 'node-opcua-constants';
 import {DataType, Variant} from 'node-opcua-variant';
-<<<<<<< HEAD
-import {OperationMode} from '../model/core/enum';
-=======
-import {catTestServer} from '../config/logging';
-import {OpMode} from '../model/dataAssembly/mixins/OpMode';
->>>>>>> 44180cfd
+import {OperationMode} from '../model/dataAssembly/mixins/OpMode';
 
 export class ModulTestOpMode {
     public opMode: OperationMode = OperationMode.Offline;
@@ -102,12 +97,10 @@
                 set: (variant) => {
                     this.stateOffOp = variant.value;
                     if (this.stateOffOp) {
-                        global.setInterval(() => {
-                            if (this.stateOpAct && !this.stateChannel) {
-                                this.opMode = OperationMode.Offline;
-                            }
-                            this.stateOffOp = false;
-                        }, 100);
+                        if (this.stateOpAct && !this.stateChannel) {
+                            this.opMode = OperationMode.Offline;
+                        }
+                        this.stateOffOp = false;
                     }
                     return StatusCodes.Good;
                 }
@@ -125,12 +118,10 @@
                 set: (variant) => {
                     this.stateOpOp = variant.value;
                     if (this.stateOpOp) {
-                        global.setInterval(() => {
-                            if (!this.stateChannel) {
-                                this.opMode = OperationMode.Operator;
-                            }
-                            this.stateOpOp = false;
-                        }, 100);
+                        if (!this.stateChannel) {
+                            this.opMode = OperationMode.Operator;
+                        }
+                        this.stateOpOp = false;
                     }
                     return StatusCodes.Good;
                 }
@@ -148,12 +139,10 @@
                 set: (variant) => {
                     this.stateAutOp = variant.value;
                     if (this.stateAutOp) {
-                        global.setInterval(() => {
-                            if (this.stateOpAct && this.stateOpAct && !this.stateChannel) {
-                                this.opMode = OperationMode.Automatic;
-                            }
-                            this.stateAutOp = false;
-                        }, 100);
+                        if (this.stateOpAct && !this.stateChannel) {
+                            this.opMode = OperationMode.Automatic;
+                        }
+                        this.stateAutOp = false;
                     }
                     return StatusCodes.Good;
                 }
@@ -195,12 +184,14 @@
         });
     }
 
-    public stateOpAct(): boolean {
+    public get stateOpAct(): boolean {
         return this.opMode === OperationMode.Operator;
     }
-    public stateAutAct(): boolean {
+
+    public get stateAutAct(): boolean {
         return this.opMode === OperationMode.Automatic;
     }
+
     public get stateOffAct(): boolean {
         return this.opMode === OperationMode.Offline;
     }
