--- conflicted
+++ resolved
@@ -37,11 +37,7 @@
     "express-async-handler": "^1.1.4",
     "javascript-state-machine": "^3.1.0",
     "json-parse-better-errors": "^1.0.2",
-<<<<<<< HEAD
-    "node-opcua": "2.4.4",
-=======
     "node-opcua": "^2.6.4",
->>>>>>> d5f50208
     "node-pid-controller": "^1.0.1",
     "promise-timeout": "^1.3.0",
     "timeout-as-promise": "^1.0.0",
