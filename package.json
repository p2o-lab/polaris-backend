--- conflicted
+++ resolved
@@ -55,13 +55,8 @@
     "@types/cors": "^2.8.6",
     "@types/express": "^4.17.1",
     "@types/mocha": "^7.0.1",
-<<<<<<< HEAD
     "@types/node": "^14.0.0",
-    "@types/uuid": "^3.4.5",
-=======
-    "@types/node": "^13.7.6",
     "@types/uuid": "^7.0.1",
->>>>>>> a0297e71
     "@types/ws": "^7.2.0",
     "apidoc": "^0.22.0",
     "chai": "^4.2.0",
