--- conflicted
+++ resolved
@@ -47,11 +47,6 @@
     "node-opcua-client": "^0.4.6",
     "pfe-ree-interface": "^1.15.2",
     "request": "^2.88.0",
-<<<<<<< HEAD
-    "strict-event-emitter-types": "^2.0.0",
-    "ts-node": "^6.1.1",
-=======
->>>>>>> dde6f271
     "typescript-logging": "^0.6.2",
     "uuid": "^3.3.2",
     "ws": "^6.0.0"
@@ -80,12 +75,8 @@
     "ts-node": "^6.1.1",
     "typedoc": "^0.13.0",
     "typedoc-plantuml": "^1.4.1",
-<<<<<<< HEAD
-    "typescript": "^3.2.2"
-=======
     "typescript": "^3.2.2",
     "strict-event-emitter-types": "^2.0.0"
->>>>>>> dde6f271
   },
   "nyc": {
     "include": [
