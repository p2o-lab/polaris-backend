{
  "name": "@p2olab/polaris-backend",
  "version": "2.0.3",
  "main": "./build/src/index.js",
  "types": "./build/src/index.d.ts",
  "description": "Server backend for POL recipe execution engine",
  "author": "Markus Graube <markus.graube@tu-dresden.de>",
  "repository": "https://github.com/p2o-lab/polaris-backend.git",
  "homepage": "https://github.com/p2o-lab/polaris-backend",
  "license": "MIT",
  "scripts": {
    "start": "ts-node ./src/index.ts",
    "dist": "node ./build/index.js",
    "testserver": "ts-node ./src/testServer.ts",
    "test": "nyc mocha --retries 3 -r ts-node/register test/**/*.ts test/**/**/*.ts",
    "typedoc": "typedoc --mode file --module commonjs --out typedoc/ --target ES6 --excludePrivate --readme none src/",
    "apidoc": "apidoc -i src/server/ -o apidoc",
    "doc": "npm run apidoc && npm run typedoc",
    "build": "tsc"
  },
  "bin": {
    "polaris-backend": "./bin/polaris-backend",
    "test-pea": "./bin/test-pea"
  },
  "files": [
    "build",
    "assets"
  ],
  "dependencies": {
    "@p2olab/polaris-interface": "^2.3.0",
    "assign-deep": "^1.0.1",
    "command-line-args": "^5.1.1",
    "command-line-usage": "^6.0.2",
    "cors": "^2.8.5",
    "expr-eval": "^2.0.2",
    "express": "^4.17.1",
    "express-async-handler": "^1.1.4",
    "javascript-state-machine": "^3.1.0",
    "json-parse-better-errors": "^1.0.2",
    "node-opcua": "^2.2.0",
    "node-pid-controller": "^1.0.1",
    "promise-timeout": "^1.3.0",
    "timeout-as-promise": "^1.0.0",
    "typescript-logging": "^0.6.4",
    "uuid": "^7.0.0",
    "ws": "^7.2.0",
    "yn": "^3.1.1"
  },
  "devDependencies": {
    "@types/body-parser": "^1.17.1",
    "@types/chai": "^4.2.4",
    "@types/chai-as-promised": "^7.1.2",
    "@types/command-line-args": "^5.0.0",
    "@types/command-line-usage": "^5.0.1",
    "@types/cors": "^2.8.6",
    "@types/express": "^4.17.1",
    "@types/mocha": "^7.0.1",
    "@types/node": "^14.0.0",
    "@types/uuid": "^8.0.0",
    "@types/ws": "^7.2.0",
<<<<<<< HEAD
    "apidoc": "^0.22.1",
=======
    "apidoc": "^0.22.0",
>>>>>>> 0e54492a
    "chai": "^4.2.0",
    "chai-as-promised": "^7.1.1",
    "chai-http": "^4.3.0",
    "mocha": "7.0.1",
    "nyc": "^15.0.0",
    "strict-event-emitter-types": "^2.0.0",
    "supertest": "^4.0.2",
    "ts-node": "^8.4.1",
    "tslint": "^5.20.0",
    "typedoc": "0.17.1",
    "typescript": "^3.6.4"
  },
  "nyc": {
    "include": [
      "src/**/*.ts",
      "src/**/*.tsx"
    ],
    "extension": [
      ".ts",
      ".tsx"
    ],
    "require": [
      "ts-node/register"
    ],
    "reporter": [
      "text-summary"
    ],
    "sourceMap": true,
    "instrument": true
  }
}<|MERGE_RESOLUTION|>--- conflicted
+++ resolved
@@ -58,11 +58,7 @@
     "@types/node": "^14.0.0",
     "@types/uuid": "^8.0.0",
     "@types/ws": "^7.2.0",
-<<<<<<< HEAD
     "apidoc": "^0.22.1",
-=======
-    "apidoc": "^0.22.0",
->>>>>>> 0e54492a
     "chai": "^4.2.0",
     "chai-as-promised": "^7.1.1",
     "chai-http": "^4.3.0",
