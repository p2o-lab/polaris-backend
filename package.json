--- conflicted
+++ resolved
@@ -62,13 +62,8 @@
     "chai": "^4.2.0",
     "chai-as-promised": "^7.1.1",
     "chai-http": "^4.3.0",
-<<<<<<< HEAD
-    "mocha": "7.0.1",
+    "mocha": "7.2.0",
     "nyc": "^15.1.0",
-=======
-    "mocha": "7.2.0",
-    "nyc": "^15.0.0",
->>>>>>> d5f50208
     "strict-event-emitter-types": "^2.0.0",
     "supertest": "^4.0.2",
     "ts-node": "^8.4.1",
