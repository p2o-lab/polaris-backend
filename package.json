--- conflicted
+++ resolved
@@ -38,18 +38,12 @@
     "expr-eval": "^1.2.2",
     "express": "^4.16.4",
     "express-async-handler": "^1.1.4",
-<<<<<<< HEAD
     "javascript-state-machine": "^3.1.0",
-    "multer": "^1.4.1",
-    "node-opcua": "^0.5.6",
-    "node-opcua-client": "^0.5.6",
     "node-pid-controller": "^1.0.1",
-=======
     "json-parse-better-errors": "^1.0.2",
     "node-opcua": "^0.5.8",
     "node-opcua-client": "^0.5.8",
     "node-opcua-server": "^0.5.8",
->>>>>>> d955b38b
     "pjson": "^1.0.9",
     "promise-timeout": "^1.3.0",
     "request": "^2.88.0",
