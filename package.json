--- conflicted
+++ resolved
@@ -58,11 +58,7 @@
     "@types/express": "^4.16.1",
     "@types/mocha": "^5.2.6",
     "@types/multer": "^1.3.7",
-<<<<<<< HEAD
-    "@types/node": "^12.0.8",
-=======
     "@types/node": "^12.6.1",
->>>>>>> 1fcf8158
     "@types/uuid": "^3.4.4",
     "@types/ws": "^6.0.1",
     "apidoc": "^0.17.7",
