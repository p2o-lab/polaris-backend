--- conflicted
+++ resolved
@@ -28,14 +28,7 @@
 import * as chaiAsPromised from 'chai-as-promised';
 import * as fs from 'fs';
 import * as parseJson from 'json-parse-better-errors';
-<<<<<<< HEAD
-import {
-    isAutomaticState, isExtSource, isOffState, OperationMode,
-    ServiceState
-} from '../../../src/model/core/enum';
-=======
 import {ServiceState} from '../../../src/model/core/enum';
->>>>>>> 44180cfd
 import {Module} from '../../../src/model/core/Module';
 import {OpcUaConnection} from '../../../src/model/core/OpcUaConnection';
 import {Service} from '../../../src/model/core/Service';
@@ -210,8 +203,6 @@
             });
         });
 
-<<<<<<< HEAD
-=======
         it('waitForOpModeSpecificTest', async () => {
             testService.opMode.opMode = 0;
             await service.serviceControl.waitForOpModeToPassSpecificTest('Off');
@@ -226,7 +217,6 @@
             expect(service.serviceControl.getOpMode()).to.equal(OpMode.stateAutAct);
         });
 
->>>>>>> 44180cfd
         it('full service state cycle', async () => {
             let result = service.getOverview();
             expect(result).to.have.property('status', 'IDLE');
