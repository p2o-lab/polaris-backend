--- conflicted
+++ resolved
@@ -30,13 +30,8 @@
 describe('ProcessValue', () => {
 
     it('should construct', () => {
-<<<<<<< HEAD
         let opcUaNode: OpcUaNodeOptions = {namespace_index: 'CODESYSSPV3/3S/IecVarAccess', node_id: 'i=12'};
         let a = new ProcessValue("asd", [opcUaNode]);
-=======
-        let opcUaNode: OpcUaNode = {namespace_index: 'CODESYSSPV3/3S/IecVarAccess', node_id: 'i=12'};
-        let a = new ProcessValue("asd", {WQC: opcUaNode, OSLevel: opcUaNode});
->>>>>>> c1abfd8c
     });
 
     it('should fail with missing strategyParameters', () => {
