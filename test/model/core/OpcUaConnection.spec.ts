/*
 * MIT License
 *
 * Copyright (c) 2019 Markus Graube <markus.graube@tu.dresden.de>,
 * Chair for Process Control Systems, Technische Universität Dresden
 *
 * Permission is hereby granted, free of charge, to any person obtaining a copy
 * of this software and associated documentation files (the "Software"), to deal
 * in the Software without restriction, including without limitation the rights
 * to use, copy, modify, merge, publish, distribute, sublicense, and/or sell
 * copies of the Software, and to permit persons to whom the Software is
 * furnished to do so, subject to the following conditions:
 *
 * The above copyright notice and this permission notice shall be included in all
 * copies or substantial portions of the Software.
 *
 * THE SOFTWARE IS PROVIDED "AS IS", WITHOUT WARRANTY OF ANY KIND, EXPRESS OR
 * IMPLIED, INCLUDING BUT NOT LIMITED TO THE WARRANTIES OF MERCHANTABILITY,
 * FITNESS FOR A PARTICULAR PURPOSE AND NONINFRINGEMENT. IN NO EVENT SHALL THE
 * AUTHORS OR COPYRIGHT HOLDERS BE LIABLE FOR ANY CLAIM, DAMAGES OR OTHER
 * LIABILITY, WHETHER IN AN ACTION OF CONTRACT, TORT OR OTHERWISE, ARISING FROM,
 * OUT OF OR IN CONNECTION WITH THE SOFTWARE OR THE USE OR OTHER DEALINGS IN THE
 * SOFTWARE.
 */

import * as chai from 'chai';
import * as chaiAsPromised from 'chai-as-promised';
import {OpcUaConnection} from '../../../src/model/core/OpcUaConnection';
import {ModuleTestServer} from '../../../src/moduleTestServer/ModuleTestServer';

chai.use(chaiAsPromised);
const expect = chai.expect;

describe('OpcUaConnection', () => {

    it('should reject connecting to a server with too high port', async () => {
        const connection = new OpcUaConnection('test', 'opc.tcp://127.0.0.1:44447777');
        expect(connection.isConnected()).to.equal(false);
        await expect(connection.connect()).to.be.rejectedWith('The connection has been rejected by server');
    });

    it('should reject connecting to a server with not existing endpoint', async () => {
        const connection = new OpcUaConnection('test', 'opc.tcp://127.0.0.1:4444');
        expect(connection.isConnected()).to.equal(false);
        await expect(connection.connect()).to.be.rejectedWith('cannot be established');
        expect(connection.isConnected()).to.equal(false);
    }).timeout(5000);

    describe('with test server', () => {
        let moduleServer: ModuleTestServer;

        before(async () => {
            moduleServer = new ModuleTestServer();
            await moduleServer.start();
        });

        after(async () => {
            await moduleServer.shutdown();
        });

        it('should connect to a opc ua test server, read an opc item and disconnect', async () => {
            const connection = new OpcUaConnection('testserver', 'opc.tcp://localhost:4334');
            expect(connection.isConnected()).to.equal(false);

            await connection.connect();
            expect(connection.isConnected()).to.equal(true);

            const result = await connection.readOpcUaNode('Service1.Parameter1.VExt', 'urn:NodeOPCUA-Server-default');
            expect(result.statusCode.value).to.equal(0);
            expect(result.statusCode.description).to.equal('No Error');
            expect(result.value.value).to.equal(20);

            await connection.disconnect();
        });

        it('should connect to a opc ua test server, subscribes to one opc item and disconnect', async () => {
            const connection = new OpcUaConnection('testserver', 'opc.tcp://localhost:4334');
            expect(connection.isConnected()).to.equal(false);

            await connection.connect();
            expect(connection.isConnected()).to.equal(true);

            const result = await connection.listenToOpcUaNode('Service1.ErrorMsg.Text', 'urn:NodeOPCUA-Server-default');
            expect(result.statusCode.value).to.equal(0);
            expect(result.statusCode.description).to.equal('No Error');

<<<<<<< HEAD
            await new Promise((resolve) => result.on('changed', resolve));

            await connection.disconnect();
        });

        it('should work after reconnection', async () => {
            const connection = new OpcUaConnection('testserver', 'opc.tcp://localhost:4334');
            expect(connection.isConnected()).to.equal(false);

            await connection.connect();
            expect(connection.isConnected()).to.equal(true);

            const result = await connection.listenToOpcUaNode('Service1.ErrorMsg.Text', 'urn:NodeOPCUA-Server-default');
            expect(result.statusCode.value).to.equal(0);
            expect(result.statusCode.description).to.equal('No Error');
            expect(connection.monitoredItemSize()).to.equal(1);

            await new Promise((resolve) => result.on('changed', resolve));
=======
            await new Promise((resolve) =>
            result.on('changed', () => {
                resolve();
            }));
>>>>>>> 6536b3b3

            await connection.disconnect();
            expect(connection.monitoredItemSize()).to.equal(0);
            await connection.connect();

            const res2 = await connection.listenToOpcUaNode('Service1.ErrorMsg.Text', 'urn:NodeOPCUA-Server-default');
            await new Promise((resolve, reject) => {
                result.on('changed', reject);
                res2.on('changed', resolve);
            });
            expect(connection.monitoredItemSize()).to.equal(1);
        });

        it('should connect to a opc ua test server, listen to some opc items and disconnect', async () => {
            const connection = new OpcUaConnection('testserver', 'opc.tcp://localhost:4334');
            expect(connection.isConnected()).to.equal(false);

            await connection.connect();
            expect(connection.isConnected()).to.equal(true);

            await connection.listenToOpcUaNode('Service1.Parameter1.VExt', 'urn:NodeOPCUA-Server-default');
            expect(connection.monitoredItemSize()).equals(1);

            await connection.listenToOpcUaNode('Service1.Parameter1.VExt', 'urn:NodeOPCUA-Server-default');
            expect(connection.monitoredItemSize()).equals(1);

            await expect(connection.listenToOpcUaNode('notexistant', 'urn:NodeOPCUA-Server-default'))
                .to.be.rejectedWith('does not exist');
            expect(connection.monitoredItemSize()).equals(1);

            await expect(connection.listenToOpcUaNode('notexistant', 'urn:nan'))
                .to.be.rejectedWith('Could not resolve namespace');
            expect(connection.monitoredItemSize()).equals(1);

            await connection.listenToOpcUaNode('Service1.OpMode', 'urn:NodeOPCUA-Server-default');
            expect(connection.monitoredItemSize()).equals(2);

            await connection.disconnect();

        }).timeout(50000);

        it('should connect with username and password', async () => {
            const connection = new OpcUaConnection('testserver', 'opc.tcp://localhost:4334', 'admin', '1234');
            await connection.connect();
            await connection.disconnect();
        });

        it('should fail connecting with wrong username and password', async () => {
            const connection = new OpcUaConnection('testserver', 'opc.tcp://localhost:4334', 'admin', 'empty');
            await expect(connection.connect()).to.be.rejectedWith('BadUserAccessDenied');
        });

    });

    it('should connect to a opc ua test server and recognize a shutdown of this server', async () => {
        const connection = new OpcUaConnection('testserver', 'opc.tcp://localhost:4334');
        const moduleServer = new ModuleTestServer();
        await moduleServer.start();

        expect(connection.isConnected()).to.equal(false);

        await connection.connect();
        expect(connection.isConnected()).to.equal(true);

        await new Promise((resolve) => {
            connection.once('disconnected', () => {
                expect(connection.isConnected()).to.equal(false);
                resolve();
            });
            moduleServer.shutdown();
        });
    }).timeout(5000);

});<|MERGE_RESOLUTION|>--- conflicted
+++ resolved
@@ -84,7 +84,6 @@
             expect(result.statusCode.value).to.equal(0);
             expect(result.statusCode.description).to.equal('No Error');
 
-<<<<<<< HEAD
             await new Promise((resolve) => result.on('changed', resolve));
 
             await connection.disconnect();
@@ -103,12 +102,6 @@
             expect(connection.monitoredItemSize()).to.equal(1);
 
             await new Promise((resolve) => result.on('changed', resolve));
-=======
-            await new Promise((resolve) =>
-            result.on('changed', () => {
-                resolve();
-            }));
->>>>>>> 6536b3b3
 
             await connection.disconnect();
             expect(connection.monitoredItemSize()).to.equal(0);
