--- conflicted
+++ resolved
@@ -28,11 +28,7 @@
 import {expect} from 'chai';
 import {Manager} from '../../../src/model/Manager';
 import * as delay from 'timeout-as-promise';
-<<<<<<< HEAD
 import {RecipeState} from '@plt/pfe-ree-interface';
-=======
-import {RecipeOptions, RecipeState} from '@plt/pfe-ree-interface';
->>>>>>> c1abfd8c
 import { timeout } from 'promise-timeout';
 import {Recipe} from '../../../src/model/recipe/Recipe';
 import {ServiceState, controlEnableToJson} from '../../../src/model/core/enum';
@@ -263,11 +259,7 @@
             expect(() => player.forceTransition('S1', 'non-existant')).to.throw();
             expect(() => player.forceTransition('S1', 'S3')).to.throw();
 
-<<<<<<< HEAD
             await delay(5);
-=======
->>>>>>> c1abfd8c
-
             // do not change in next 100ms
             await new Promise((resolve, reject) => {
                 player.once('stepFinished', (step) => {
