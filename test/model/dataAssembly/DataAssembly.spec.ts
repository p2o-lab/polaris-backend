--- conflicted
+++ resolved
@@ -27,10 +27,6 @@
 import * as chai from 'chai';
 import * as chaiAsPromised from 'chai-as-promised';
 import * as fs from 'fs';
-<<<<<<< HEAD
-import {isAutomaticState, isManualState, isOffState, OperationMode, opModetoJson} from '../../../src/model/core/enum';
-=======
->>>>>>> 44180cfd
 import {Module} from '../../../src/model/core/Module';
 import {OpcUaConnection} from '../../../src/model/core/OpcUaConnection';
 import {AdvAnaOp, AnaServParam, ExtAnaOp, ExtIntAnaOp} from '../../../src/model/dataAssembly/AnaOp';
@@ -41,10 +37,11 @@
 import {ExtIntDigOp} from '../../../src/model/dataAssembly/DigOp';
 import {DigMon} from '../../../src/model/dataAssembly/DigView';
 import {MonAnaDrv} from '../../../src/model/dataAssembly/Drv';
-import {OpMode} from '../../../src/model/dataAssembly/mixins/OpMode';
+import {OperationMode} from '../../../src/model/dataAssembly/mixins/OpMode';
 import {ServiceControl} from '../../../src/model/dataAssembly/ServiceControl';
 import {StrView} from '../../../src/model/dataAssembly/Str';
 import {ModuleTestServer} from '../../../src/moduleTestServer/ModuleTestServer';
+import {SourceMode} from '../../../src/model/dataAssembly/mixins/SourceMode';
 
 chai.use(chaiAsPromised);
 const expect = chai.expect;
@@ -535,30 +532,22 @@
             expect(da instanceof ExtAnaOp).to.equal(true);
             expect(da instanceof ExtIntAnaOp).to.equal(true);
             expect(da instanceof AdvAnaOp).to.equal(false);
-            expect(da.communication.OpMode.value).to.equal(0);
-
-            await da.waitForOpModeToPassSpecificTest('Off');
+
+            await da.waitForOpModeToPassSpecificTest(OperationMode.Offline);
             expect(da.opModeToJson()).to.deep.equal({state: 'off', source: undefined});
 
-<<<<<<< HEAD
-            moduleServer.services[0].factor.opMode.opMode = OperationMode.stateManAct;
-            await da.waitForOpModeToPassSpecificTest(isManualState);
-            opMode = da.getOpMode();
-            expect(opModetoJson(opMode)).to.deep.equal({state: 'manual', source: undefined});
-
-            moduleServer.services[0].factor.opMode.opMode = OperationMode.stateAutAct;
-            await da.waitForOpModeToPassSpecificTest(isAutomaticState);
-            opMode = da.getOpMode();
-            expect(opModetoJson(opMode)).to.deep.equal({state: 'automatic', source: 'external'});
-=======
-            moduleServer.services[0].factor.opMode.opMode = OpMode.stateManAct;
-            await da.waitForOpModeToPassSpecificTest('Manual');
+            expect(da.classicOpMode).to.equal(false);
+            await da.writeOpMode(OperationMode.Operator);
+            await da.waitForOpModeToPassSpecificTest(OperationMode.Operator);
             expect(da.opModeToJson()).to.deep.equal({state: 'manual', source: undefined});
 
-            moduleServer.services[0].factor.opMode.opMode = OpMode.stateAutAct;
-            await da.waitForOpModeToPassSpecificTest('Automatic');
-            expect(da.opModeToJson()).to.deep.equal({state: 'automatic', source: 'external'});
->>>>>>> 44180cfd
+            moduleServer.services[0].factor.opMode.opMode = OperationMode.Automatic;
+            await da.waitForOpModeToPassSpecificTest(OperationMode.Automatic);
+            expect(da.opModeToJson()).to.deep.equal({state: 'automatic', source: undefined});
+
+            da.setToExternalSourceMode();
+            await da.waitForSourceModeToPassSpecificTest(SourceMode.Manual);
+            expect(da.opModeToJson()).to.deep.equal({state: 'automatic', source: undefined});
 
             if (da instanceof ExtIntAnaOp) {
                 expect(da.communication.VOut).to.have.property('nodeId', 'Service1.Factor.V');
@@ -577,7 +566,7 @@
             expect(da.opModeToJson()).to.deep.equal({state: 'manual', source: undefined});
 
             await da.setToAutomaticOperationMode();
-            expect(da.opModeToJson()).to.deep.equal({state: 'automatic', source: 'external'});
+            expect(da.opModeToJson()).to.deep.equal({state: 'automatic', source: undefined});
         }).timeout(8000);
 
         it('should create StrView', async () => {
