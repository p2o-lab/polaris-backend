/*
 * MIT License
 *
 * Copyright (c) 2019 Markus Graube <markus.graube@tu.dresden.de>,
 * Chair for Process Control Systems, Technische Universität Dresden
 *
 * Permission is hereby granted, free of charge, to any person obtaining a copy
 * of this software and associated documentation files (the "Software"), to deal
 * in the Software without restriction, including without limitation the rights
 * to use, copy, modify, merge, publish, distribute, sublicense, and/or sell
 * copies of the Software, and to permit persons to whom the Software is
 * furnished to do so, subject to the following conditions:
 *
 * The above copyright notice and this permission notice shall be included in all
 * copies or substantial portions of the Software.
 *
 * THE SOFTWARE IS PROVIDED "AS IS", WITHOUT WARRANTY OF ANY KIND, EXPRESS OR
 * IMPLIED, INCLUDING BUT NOT LIMITED TO THE WARRANTIES OF MERCHANTABILITY,
 * FITNESS FOR A PARTICULAR PURPOSE AND NONINFRINGEMENT. IN NO EVENT SHALL THE
 * AUTHORS OR COPYRIGHT HOLDERS BE LIABLE FOR ANY CLAIM, DAMAGES OR OTHER
 * LIABILITY, WHETHER IN AN ACTION OF CONTRACT, TORT OR OTHERWISE, ARISING FROM,
 * OUT OF OR IN CONNECTION WITH THE SOFTWARE OR THE USE OR OTHER DEALINGS IN THE
 * SOFTWARE.
 */

import {ServiceState} from '../src/model/core/enum';
<<<<<<< HEAD
=======
import {Service} from '../src/model/core/Service';
import { timeout } from 'promise-timeout';
>>>>>>> c1abfd8c

/**
 * resolve when service changes to expectedState
 * rejects after ms milliseconds
 * @param {Service} service     service to be waited for
 * @param {string} expectedState
 * @param {number} ms           max time before promise is rejected
 * @returns {Promise<void>}
 */
<<<<<<< HEAD
export async function waitForStateChange(service, expectedState: string, ms=1500): Promise<void> {
    return new Promise((resolve, reject) => {
=======
export function waitForStateChange(service: Service, expectedState: string, ms=200): Promise<void> {
    return timeout(new Promise((resolve) => {
>>>>>>> c1abfd8c
        function test(data) {
            if (ServiceState[data.state] === expectedState) {
                service.removeListener('state', test);
                resolve();
            }
        }
        service.on('state', test);
    }), ms);
}<|MERGE_RESOLUTION|>--- conflicted
+++ resolved
@@ -24,11 +24,8 @@
  */
 
 import {ServiceState} from '../src/model/core/enum';
-<<<<<<< HEAD
-=======
 import {Service} from '../src/model/core/Service';
 import { timeout } from 'promise-timeout';
->>>>>>> c1abfd8c
 
 /**
  * resolve when service changes to expectedState
@@ -38,13 +35,8 @@
  * @param {number} ms           max time before promise is rejected
  * @returns {Promise<void>}
  */
-<<<<<<< HEAD
-export async function waitForStateChange(service, expectedState: string, ms=1500): Promise<void> {
-    return new Promise((resolve, reject) => {
-=======
 export function waitForStateChange(service: Service, expectedState: string, ms=200): Promise<void> {
     return timeout(new Promise((resolve) => {
->>>>>>> c1abfd8c
         function test(data) {
             if (ServiceState[data.state] === expectedState) {
                 service.removeListener('state', test);
